#!/usr/bin/python

##       __  _______________
##      /  |/  / ____/ ____/
##     / /|_/ / /_  / /     
##    / /  / / __/ / /___   
##   /_/  /_/_/    \____/   
##                       
##  This file is part of MFC.
##
##  MFC is the legal property of its developers, whose names 
##  are listed in the copyright file included with this source 
##  distribution.
##
##  MFC is free software: you can redistribute it and/or modify
##  it under the terms of the GNU General Public License as published 
##  by the Free Software Foundation, either version 3 of the license 
##  or any later version.
##
##  MFC is distributed in the hope that it will be useful,
##  but WITHOUT ANY WARRANTY; without even the implied warranty of
##  MERCHANTABILITY or FITNESS FOR A PARTICULAR PURPOSE. See the
##  GNU General Public License for more details.
##  
##  You should have received a copy of the GNU General Public License
##  along with MFC (LICENSE).  
##  If not, see <http://www.gnu.org/licenses/>.

## @brief This module contains the parameters and functions necessary to
##              establish a workable proxy between Python scripting and the MFC.
##              Included in this module are the dictionary definitions for the
##              user inputs to the pre-process, simulation, and post-process
##              components of the MFC, as well as functions which interconnect
##              these procedures' execution. Low-level access to the portable
##              batch system (PBS) is also included through additional dictionary
##              definitions and provides the MFC with parallel run capabilities.

# Dependencies =================================================================

# Command used to query the path of the current working directory
from os import getcwd

# Command used to query the name of the current working directory
from os.path import basename

# Output piping parameter and command-line execution function, respectively
from subprocess import PIPE, Popen

# Command used to exit the script
from sys import exit

import sys
# ==============================================================================


# Pre-process Dictionary =======================================================
pre_process_dict =                                                             \
    {                                                                          \
                    'case_dir'                      : None,                    \
                    'old_grid'                      : None,                    \
                    'old_ic'                        : None,                    \
                    't_step_old'                    : None,                    \
                    'm'                             : None,                    \
                    'n'                             : None,                    \
                    'p'                             : None,                    \
                    'x_domain%beg'                  : None,                    \
                    'x_domain%end'                  : None,                    \
                    'y_domain%beg'                  : None,                    \
                    'y_domain%end'                  : None,                    \
                    'z_domain%beg'                  : None,                    \
                    'z_domain%end'                  : None,                    \
                    'stretch_x'                     : None,                    \
                    'stretch_y'                     : None,                    \
                    'stretch_z'                     : None,                    \
                    'a_x'                           : None,                    \
                    'a_y'                           : None,                    \
                    'a_z'                           : None,                    \
                    'loops_x'                       : None,                    \
                    'loops_y'                       : None,                    \
                    'loops_z'                       : None,                    \
                    'x_a'                           : None,                    \
                    'y_a'                           : None,                    \
                    'z_a'                           : None,                    \
                    'x_b'                           : None,                    \
                    'y_b'                           : None,                    \
                    'z_b'                           : None,                    \
                    'cyl_coord'                     : None,                    \
                    'model_eqns'                    : None,                    \
                    'num_fluids'                    : None,                    \
                    'adv_alphan'                    : None,                    \
                    'mpp_lim'                       : None,                    \
                    'weno_order'                    : None,                    \
                    'precision'                     : None,                    \
                    'parallel_io'                   : None,                    \
                    'perturb_flow'                  : None,                    \
                    'perturb_flow_fluid'            : None,                    \
                    'perturb_sph'                   : None,                    \
                    'perturb_sph_fluid'             : None,                    \
                    'fluid_rho'                     : None,                    \
                    'fluid_rho(1)'                  : None,                    \
                    'fluid_rho(2)'                  : None,                    \
                    'fluid_rho(3)'                  : None,                    \
                    'fluid_rho(4)'                  : None,                    \
                    'fluid_rho(5)'                  : None,                    \
                    'fluid_rho(6)'                  : None,                    \
                    'fluid_rho(7)'                  : None,                    \
                    'fluid_rho(8)'                  : None,                    \
                    'fluid_rho(9)'                  : None,                    \
                    'fluid_rho(10)'                 : None,                    \
                    'bc_x%beg'                      : None,                    \
                    'bc_x%end'                      : None,                    \
                    'bc_y%beg'                      : None,                    \
                    'bc_y%end'                      : None,                    \
                    'bc_z%beg'                      : None,                    \
                    'bc_z%end'                      : None,                    \
                    'hypoelasticity'                : None,                    \
                    'num_patches'                   : None,                    \
                    'patch_icpp(1)%geometry'        : None,                    \
                    'patch_icpp(1)%x_centroid'      : None,                    \
                    'patch_icpp(1)%y_centroid'      : None,                    \
                    'patch_icpp(1)%z_centroid'      : None,                    \
                    'patch_icpp(1)%length_x'        : None,                    \
                    'patch_icpp(1)%length_y'        : None,                    \
                    'patch_icpp(1)%length_z'        : None,                    \
                    'patch_icpp(1)%radius'          : None,                    \
                    'patch_icpp(1)%radii'           : None,                    \
                    'patch_icpp(1)%radii(1)'        : None,                    \
                    'patch_icpp(1)%radii(2)'        : None,                    \
                    'patch_icpp(1)%radii(3)'        : None,                    \
                    'patch_icpp(1)%epsilon'         : None,                    \
                    'patch_icpp(1)%beta'            : None,                    \
                    'patch_icpp(1)%normal'          : None,                    \
                    'patch_icpp(1)%normal(1)'       : None,                    \
                    'patch_icpp(1)%normal(2)'       : None,                    \
                    'patch_icpp(1)%normal(3)'       : None,                    \
                    'patch_icpp(1)%smoothen'        : None,                    \
                    'patch_icpp(1)%smooth_patch_id' : None,                    \
                    'patch_icpp(1)%smooth_coeff'    : None,                    \
                    'patch_icpp(1)%alpha_rho'       : None,                    \
                    'patch_icpp(1)%alpha_rho(1)'    : None,                    \
                    'patch_icpp(1)%alpha_rho(2)'    : None,                    \
                    'patch_icpp(1)%alpha_rho(3)'    : None,                    \
                    'patch_icpp(1)%alpha_rho(4)'    : None,                    \
                    'patch_icpp(1)%alpha_rho(5)'    : None,                    \
                    'patch_icpp(1)%alpha_rho(6)'    : None,                    \
                    'patch_icpp(1)%alpha_rho(7)'    : None,                    \
                    'patch_icpp(1)%alpha_rho(8)'    : None,                    \
                    'patch_icpp(1)%alpha_rho(9)'    : None,                    \
                    'patch_icpp(1)%alpha_rho(10)'   : None,                    \
                    'patch_icpp(1)%rho'             : None,                    \
                    'patch_icpp(1)%vel'             : None,                    \
                    'patch_icpp(1)%vel(1)'          : None,                    \
                    'patch_icpp(1)%vel(2)'          : None,                    \
                    'patch_icpp(1)%vel(3)'          : None,                    \
                    'patch_icpp(1)%pres'            : None,                    \
                    'patch_icpp(1)%alpha'           : None,                    \
                    'patch_icpp(1)%alpha(1)'        : None,                    \
                    'patch_icpp(1)%alpha(2)'        : None,                    \
                    'patch_icpp(1)%alpha(3)'        : None,                    \
                    'patch_icpp(1)%alpha(4)'        : None,                    \
                    'patch_icpp(1)%alpha(5)'        : None,                    \
                    'patch_icpp(1)%alpha(6)'        : None,                    \
                    'patch_icpp(1)%alpha(7)'        : None,                    \
                    'patch_icpp(1)%alpha(8)'        : None,                    \
                    'patch_icpp(1)%alpha(9)'        : None,                    \
                    'patch_icpp(1)%alpha(10)'       : None,                    \
                    'patch_icpp(1)%gamma'           : None,                    \
                    'patch_icpp(1)%pi_inf'          : None,                    \
                    'patch_icpp(1)%tau_e(1)'        : None,                    \
                    'patch_icpp(1)%tau_e(2)'        : None,                    \
                    'patch_icpp(1)%tau_e(3)'        : None,                    \
                    'patch_icpp(1)%tau_e(4)'        : None,                    \
                    'patch_icpp(1)%tau_e(5)'        : None,                    \
                    'patch_icpp(1)%tau_e(6)'        : None,                    \
                    'patch_icpp(2)%geometry'        : None,                    \
                    'patch_icpp(2)%x_centroid'      : None,                    \
                    'patch_icpp(2)%y_centroid'      : None,                    \
                    'patch_icpp(2)%z_centroid'      : None,                    \
                    'patch_icpp(2)%length_x'        : None,                    \
                    'patch_icpp(2)%length_y'        : None,                    \
                    'patch_icpp(2)%length_z'        : None,                    \
                    'patch_icpp(2)%radius'          : None,                    \
                    'patch_icpp(2)%radii'           : None,                    \
                    'patch_icpp(2)%radii(1)'        : None,                    \
                    'patch_icpp(2)%radii(2)'        : None,                    \
                    'patch_icpp(2)%radii(3)'        : None,                    \
                    'patch_icpp(2)%epsilon'         : None,                    \
                    'patch_icpp(2)%beta'            : None,                    \
                    'patch_icpp(2)%normal'          : None,                    \
                    'patch_icpp(2)%normal(1)'       : None,                    \
                    'patch_icpp(2)%normal(2)'       : None,                    \
                    'patch_icpp(2)%normal(3)'       : None,                    \
                    'patch_icpp(2)%alter_patch'     : None,                    \
                    'patch_icpp(2)%alter_patch(1)'  : None,                    \
                    'patch_icpp(2)%smoothen'        : None,                    \
                    'patch_icpp(2)%smooth_patch_id' : None,                    \
                    'patch_icpp(2)%smooth_coeff'    : None,                    \
                    'patch_icpp(2)%alpha_rho'       : None,                    \
                    'patch_icpp(2)%alpha_rho(1)'    : None,                    \
                    'patch_icpp(2)%alpha_rho(2)'    : None,                    \
                    'patch_icpp(2)%alpha_rho(3)'    : None,                    \
                    'patch_icpp(2)%alpha_rho(4)'    : None,                    \
                    'patch_icpp(2)%alpha_rho(5)'    : None,                    \
                    'patch_icpp(2)%alpha_rho(6)'    : None,                    \
                    'patch_icpp(2)%alpha_rho(7)'    : None,                    \
                    'patch_icpp(2)%alpha_rho(8)'    : None,                    \
                    'patch_icpp(2)%alpha_rho(9)'    : None,                    \
                    'patch_icpp(2)%alpha_rho(10)'   : None,                    \
                    'patch_icpp(2)%rho'             : None,                    \
                    'patch_icpp(2)%vel'             : None,                    \
                    'patch_icpp(2)%vel(1)'          : None,                    \
                    'patch_icpp(2)%vel(2)'          : None,                    \
                    'patch_icpp(2)%vel(3)'          : None,                    \
                    'patch_icpp(2)%pres'            : None,                    \
                    'patch_icpp(2)%alpha'           : None,                    \
                    'patch_icpp(2)%alpha(1)'        : None,                    \
                    'patch_icpp(2)%alpha(2)'        : None,                    \
                    'patch_icpp(2)%alpha(3)'        : None,                    \
                    'patch_icpp(2)%alpha(4)'        : None,                    \
                    'patch_icpp(2)%alpha(5)'        : None,                    \
                    'patch_icpp(2)%alpha(6)'        : None,                    \
                    'patch_icpp(2)%alpha(7)'        : None,                    \
                    'patch_icpp(2)%alpha(8)'        : None,                    \
                    'patch_icpp(2)%alpha(9)'        : None,                    \
                    'patch_icpp(2)%alpha(10)'       : None,                    \
                    'patch_icpp(2)%gamma'           : None,                    \
                    'patch_icpp(2)%pi_inf'          : None,                    \
                    'patch_icpp(2)%tau_e(1)'        : None,                    \
                    'patch_icpp(2)%tau_e(2)'        : None,                    \
                    'patch_icpp(2)%tau_e(3)'        : None,                    \
                    'patch_icpp(2)%tau_e(4)'        : None,                    \
                    'patch_icpp(2)%tau_e(5)'        : None,                    \
                    'patch_icpp(2)%tau_e(6)'        : None,                    \
                    'patch_icpp(3)%geometry'        : None,                    \
                    'patch_icpp(3)%x_centroid'      : None,                    \
                    'patch_icpp(3)%y_centroid'      : None,                    \
                    'patch_icpp(3)%z_centroid'      : None,                    \
                    'patch_icpp(3)%length_x'        : None,                    \
                    'patch_icpp(3)%length_y'        : None,                    \
                    'patch_icpp(3)%length_z'        : None,                    \
                    'patch_icpp(3)%radius'          : None,                    \
                    'patch_icpp(3)%radii'           : None,                    \
                    'patch_icpp(3)%radii(1)'        : None,                    \
                    'patch_icpp(3)%radii(2)'        : None,                    \
                    'patch_icpp(3)%radii(3)'        : None,                    \
                    'patch_icpp(3)%epsilon'         : None,                    \
                    'patch_icpp(3)%beta'            : None,                    \
                    'patch_icpp(3)%normal'          : None,                    \
                    'patch_icpp(3)%normal(1)'       : None,                    \
                    'patch_icpp(3)%normal(2)'       : None,                    \
                    'patch_icpp(3)%normal(3)'       : None,                    \
                    'patch_icpp(3)%alter_patch'     : None,                    \
                    'patch_icpp(3)%alter_patch(1)'  : None,                    \
                    'patch_icpp(3)%alter_patch(2)'  : None,                    \
                    'patch_icpp(3)%smoothen'        : None,                    \
                    'patch_icpp(3)%smooth_patch_id' : None,                    \
                    'patch_icpp(3)%smooth_coeff'    : None,                    \
                    'patch_icpp(3)%alpha_rho'       : None,                    \
                    'patch_icpp(3)%alpha_rho(1)'    : None,                    \
                    'patch_icpp(3)%alpha_rho(2)'    : None,                    \
                    'patch_icpp(3)%alpha_rho(3)'    : None,                    \
                    'patch_icpp(3)%alpha_rho(4)'    : None,                    \
                    'patch_icpp(3)%alpha_rho(5)'    : None,                    \
                    'patch_icpp(3)%alpha_rho(6)'    : None,                    \
                    'patch_icpp(3)%alpha_rho(7)'    : None,                    \
                    'patch_icpp(3)%alpha_rho(8)'    : None,                    \
                    'patch_icpp(3)%alpha_rho(9)'    : None,                    \
                    'patch_icpp(3)%alpha_rho(10)'   : None,                    \
                    'patch_icpp(3)%rho'             : None,                    \
                    'patch_icpp(3)%vel'             : None,                    \
                    'patch_icpp(3)%vel(1)'          : None,                    \
                    'patch_icpp(3)%vel(2)'          : None,                    \
                    'patch_icpp(3)%vel(3)'          : None,                    \
                    'patch_icpp(3)%pres'            : None,                    \
                    'patch_icpp(3)%alpha'           : None,                    \
                    'patch_icpp(3)%alpha(1)'        : None,                    \
                    'patch_icpp(3)%alpha(2)'        : None,                    \
                    'patch_icpp(3)%alpha(3)'        : None,                    \
                    'patch_icpp(3)%alpha(4)'        : None,                    \
                    'patch_icpp(3)%alpha(5)'        : None,                    \
                    'patch_icpp(3)%alpha(6)'        : None,                    \
                    'patch_icpp(3)%alpha(7)'        : None,                    \
                    'patch_icpp(3)%alpha(8)'        : None,                    \
                    'patch_icpp(3)%alpha(9)'        : None,                    \
                    'patch_icpp(3)%alpha(10)'       : None,                    \
                    'patch_icpp(3)%gamma'           : None,                    \
                    'patch_icpp(3)%pi_inf'          : None,                    \
                    'patch_icpp(3)%tau_e(1)'        : None,                    \
                    'patch_icpp(3)%tau_e(2)'        : None,                    \
                    'patch_icpp(3)%tau_e(3)'        : None,                    \
                    'patch_icpp(3)%tau_e(4)'        : None,                    \
                    'patch_icpp(3)%tau_e(5)'        : None,                    \
                    'patch_icpp(3)%tau_e(6)'        : None,                    \
                    'patch_icpp(4)%geometry'        : None,                    \
                    'patch_icpp(4)%x_centroid'      : None,                    \
                    'patch_icpp(4)%y_centroid'      : None,                    \
                    'patch_icpp(4)%z_centroid'      : None,                    \
                    'patch_icpp(4)%length_x'        : None,                    \
                    'patch_icpp(4)%length_y'        : None,                    \
                    'patch_icpp(4)%length_z'        : None,                    \
                    'patch_icpp(4)%radius'          : None,                    \
                    'patch_icpp(4)%radii'           : None,                    \
                    'patch_icpp(4)%radii(1)'        : None,                    \
                    'patch_icpp(4)%radii(2)'        : None,                    \
                    'patch_icpp(4)%radii(3)'        : None,                    \
                    'patch_icpp(4)%epsilon'         : None,                    \
                    'patch_icpp(4)%beta'            : None,                    \
                    'patch_icpp(4)%normal'          : None,                    \
                    'patch_icpp(4)%normal(1)'       : None,                    \
                    'patch_icpp(4)%normal(2)'       : None,                    \
                    'patch_icpp(4)%normal(3)'       : None,                    \
                    'patch_icpp(4)%alter_patch'     : None,                    \
                    'patch_icpp(4)%alter_patch(1)'  : None,                    \
                    'patch_icpp(4)%alter_patch(2)'  : None,                    \
                    'patch_icpp(4)%alter_patch(3)'  : None,                    \
                    'patch_icpp(4)%smoothen'        : None,                    \
                    'patch_icpp(4)%smooth_patch_id' : None,                    \
                    'patch_icpp(4)%smooth_coeff'    : None,                    \
                    'patch_icpp(4)%alpha_rho'       : None,                    \
                    'patch_icpp(4)%alpha_rho(1)'    : None,                    \
                    'patch_icpp(4)%alpha_rho(2)'    : None,                    \
                    'patch_icpp(4)%alpha_rho(3)'    : None,                    \
                    'patch_icpp(4)%alpha_rho(4)'    : None,                    \
                    'patch_icpp(4)%alpha_rho(5)'    : None,                    \
                    'patch_icpp(4)%alpha_rho(6)'    : None,                    \
                    'patch_icpp(4)%alpha_rho(7)'    : None,                    \
                    'patch_icpp(4)%alpha_rho(8)'    : None,                    \
                    'patch_icpp(4)%alpha_rho(9)'    : None,                    \
                    'patch_icpp(4)%alpha_rho(10)'   : None,                    \
                    'patch_icpp(4)%rho'             : None,                    \
                    'patch_icpp(4)%vel'             : None,                    \
                    'patch_icpp(4)%vel(1)'          : None,                    \
                    'patch_icpp(4)%vel(2)'          : None,                    \
                    'patch_icpp(4)%vel(3)'          : None,                    \
                    'patch_icpp(4)%pres'            : None,                    \
                    'patch_icpp(4)%alpha'           : None,                    \
                    'patch_icpp(4)%alpha(1)'        : None,                    \
                    'patch_icpp(4)%alpha(2)'        : None,                    \
                    'patch_icpp(4)%alpha(3)'        : None,                    \
                    'patch_icpp(4)%alpha(4)'        : None,                    \
                    'patch_icpp(4)%alpha(5)'        : None,                    \
                    'patch_icpp(4)%alpha(6)'        : None,                    \
                    'patch_icpp(4)%alpha(7)'        : None,                    \
                    'patch_icpp(4)%alpha(8)'        : None,                    \
                    'patch_icpp(4)%alpha(9)'        : None,                    \
                    'patch_icpp(4)%alpha(10)'       : None,                    \
                    'patch_icpp(4)%gamma'           : None,                    \
                    'patch_icpp(4)%pi_inf'          : None,                    \
                    'patch_icpp(4)%tau_e(1)'        : None,                    \
                    'patch_icpp(4)%tau_e(2)'        : None,                    \
                    'patch_icpp(4)%tau_e(3)'        : None,                    \
                    'patch_icpp(4)%tau_e(4)'        : None,                    \
                    'patch_icpp(4)%tau_e(5)'        : None,                    \
                    'patch_icpp(4)%tau_e(6)'        : None,                    \
                    'patch_icpp(5)%geometry'        : None,                    \
                    'patch_icpp(5)%x_centroid'      : None,                    \
                    'patch_icpp(5)%y_centroid'      : None,                    \
                    'patch_icpp(5)%z_centroid'      : None,                    \
                    'patch_icpp(5)%length_x'        : None,                    \
                    'patch_icpp(5)%length_y'        : None,                    \
                    'patch_icpp(5)%length_z'        : None,                    \
                    'patch_icpp(5)%radius'          : None,                    \
                    'patch_icpp(5)%radii'           : None,                    \
                    'patch_icpp(5)%radii(1)'        : None,                    \
                    'patch_icpp(5)%radii(2)'        : None,                    \
                    'patch_icpp(5)%radii(3)'        : None,                    \
                    'patch_icpp(5)%epsilon'         : None,                    \
                    'patch_icpp(5)%beta'            : None,                    \
                    'patch_icpp(5)%normal'          : None,                    \
                    'patch_icpp(5)%normal(1)'       : None,                    \
                    'patch_icpp(5)%normal(2)'       : None,                    \
                    'patch_icpp(5)%normal(3)'       : None,                    \
                    'patch_icpp(5)%alter_patch'     : None,                    \
                    'patch_icpp(5)%alter_patch(1)'  : None,                    \
                    'patch_icpp(5)%alter_patch(2)'  : None,                    \
                    'patch_icpp(5)%alter_patch(3)'  : None,                    \
                    'patch_icpp(5)%alter_patch(4)'  : None,                    \
                    'patch_icpp(5)%smoothen'        : None,                    \
                    'patch_icpp(5)%smooth_patch_id' : None,                    \
                    'patch_icpp(5)%smooth_coeff'    : None,                    \
                    'patch_icpp(5)%alpha_rho'       : None,                    \
                    'patch_icpp(5)%alpha_rho(1)'    : None,                    \
                    'patch_icpp(5)%alpha_rho(2)'    : None,                    \
                    'patch_icpp(5)%alpha_rho(3)'    : None,                    \
                    'patch_icpp(5)%alpha_rho(4)'    : None,                    \
                    'patch_icpp(5)%alpha_rho(5)'    : None,                    \
                    'patch_icpp(5)%alpha_rho(6)'    : None,                    \
                    'patch_icpp(5)%alpha_rho(7)'    : None,                    \
                    'patch_icpp(5)%alpha_rho(8)'    : None,                    \
                    'patch_icpp(5)%alpha_rho(9)'    : None,                    \
                    'patch_icpp(5)%alpha_rho(10)'   : None,                    \
                    'patch_icpp(5)%rho'             : None,                    \
                    'patch_icpp(5)%vel'             : None,                    \
                    'patch_icpp(5)%vel(1)'          : None,                    \
                    'patch_icpp(5)%vel(2)'          : None,                    \
                    'patch_icpp(5)%vel(3)'          : None,                    \
                    'patch_icpp(5)%pres'            : None,                    \
                    'patch_icpp(5)%alpha'           : None,                    \
                    'patch_icpp(5)%alpha(1)'        : None,                    \
                    'patch_icpp(5)%alpha(2)'        : None,                    \
                    'patch_icpp(5)%alpha(3)'        : None,                    \
                    'patch_icpp(5)%alpha(4)'        : None,                    \
                    'patch_icpp(5)%alpha(5)'        : None,                    \
                    'patch_icpp(5)%alpha(6)'        : None,                    \
                    'patch_icpp(5)%alpha(7)'        : None,                    \
                    'patch_icpp(5)%alpha(8)'        : None,                    \
                    'patch_icpp(5)%alpha(9)'        : None,                    \
                    'patch_icpp(5)%alpha(10)'       : None,                    \
                    'patch_icpp(5)%gamma'           : None,                    \
                    'patch_icpp(5)%pi_inf'          : None,                    \
                    'patch_icpp(5)%tau_e(1)'        : None,                    \
                    'patch_icpp(5)%tau_e(2)'        : None,                    \
                    'patch_icpp(5)%tau_e(3)'        : None,                    \
                    'patch_icpp(5)%tau_e(4)'        : None,                    \
                    'patch_icpp(5)%tau_e(5)'        : None,                    \
                    'patch_icpp(5)%tau_e(6)'        : None,                    \
                    'patch_icpp(6)%geometry'        : None,                    \
                    'patch_icpp(6)%x_centroid'      : None,                    \
                    'patch_icpp(6)%y_centroid'      : None,                    \
                    'patch_icpp(6)%z_centroid'      : None,                    \
                    'patch_icpp(6)%length_x'        : None,                    \
                    'patch_icpp(6)%length_y'        : None,                    \
                    'patch_icpp(6)%length_z'        : None,                    \
                    'patch_icpp(6)%radius'          : None,                    \
                    'patch_icpp(6)%radii'           : None,                    \
                    'patch_icpp(6)%radii(1)'        : None,                    \
                    'patch_icpp(6)%radii(2)'        : None,                    \
                    'patch_icpp(6)%radii(3)'        : None,                    \
                    'patch_icpp(6)%epsilon'         : None,                    \
                    'patch_icpp(6)%beta'            : None,                    \
                    'patch_icpp(6)%normal'          : None,                    \
                    'patch_icpp(6)%normal(1)'       : None,                    \
                    'patch_icpp(6)%normal(2)'       : None,                    \
                    'patch_icpp(6)%normal(3)'       : None,                    \
                    'patch_icpp(6)%alter_patch'     : None,                    \
                    'patch_icpp(6)%alter_patch(1)'  : None,                    \
                    'patch_icpp(6)%alter_patch(2)'  : None,                    \
                    'patch_icpp(6)%alter_patch(3)'  : None,                    \
                    'patch_icpp(6)%alter_patch(4)'  : None,                    \
                    'patch_icpp(6)%alter_patch(5)'  : None,                    \
                    'patch_icpp(6)%smoothen'        : None,                    \
                    'patch_icpp(6)%smooth_patch_id' : None,                    \
                    'patch_icpp(6)%smooth_coeff'    : None,                    \
                    'patch_icpp(6)%alpha_rho'       : None,                    \
                    'patch_icpp(6)%alpha_rho(1)'    : None,                    \
                    'patch_icpp(6)%alpha_rho(2)'    : None,                    \
                    'patch_icpp(6)%alpha_rho(3)'    : None,                    \
                    'patch_icpp(6)%alpha_rho(4)'    : None,                    \
                    'patch_icpp(6)%alpha_rho(5)'    : None,                    \
                    'patch_icpp(6)%alpha_rho(6)'    : None,                    \
                    'patch_icpp(6)%alpha_rho(7)'    : None,                    \
                    'patch_icpp(6)%alpha_rho(8)'    : None,                    \
                    'patch_icpp(6)%alpha_rho(9)'    : None,                    \
                    'patch_icpp(6)%alpha_rho(10)'   : None,                    \
                    'patch_icpp(6)%rho'             : None,                    \
                    'patch_icpp(6)%vel'             : None,                    \
                    'patch_icpp(6)%vel(1)'          : None,                    \
                    'patch_icpp(6)%vel(2)'          : None,                    \
                    'patch_icpp(6)%vel(3)'          : None,                    \
                    'patch_icpp(6)%pres'            : None,                    \
                    'patch_icpp(6)%alpha'           : None,                    \
                    'patch_icpp(6)%alpha(1)'        : None,                    \
                    'patch_icpp(6)%alpha(2)'        : None,                    \
                    'patch_icpp(6)%alpha(3)'        : None,                    \
                    'patch_icpp(6)%alpha(4)'        : None,                    \
                    'patch_icpp(6)%alpha(5)'        : None,                    \
                    'patch_icpp(6)%alpha(6)'        : None,                    \
                    'patch_icpp(6)%alpha(7)'        : None,                    \
                    'patch_icpp(6)%alpha(8)'        : None,                    \
                    'patch_icpp(6)%alpha(9)'        : None,                    \
                    'patch_icpp(6)%alpha(10)'       : None,                    \
                    'patch_icpp(6)%gamma'           : None,                    \
                    'patch_icpp(6)%pi_inf'          : None,                    \
                    'patch_icpp(6)%tau_e(1)'        : None,                    \
                    'patch_icpp(6)%tau_e(2)'        : None,                    \
                    'patch_icpp(6)%tau_e(3)'        : None,                    \
                    'patch_icpp(6)%tau_e(4)'        : None,                    \
                    'patch_icpp(6)%tau_e(5)'        : None,                    \
                    'patch_icpp(6)%tau_e(6)'        : None,                    \
                    'patch_icpp(7)%geometry'        : None,                    \
                    'patch_icpp(7)%x_centroid'      : None,                    \
                    'patch_icpp(7)%y_centroid'      : None,                    \
                    'patch_icpp(7)%z_centroid'      : None,                    \
                    'patch_icpp(7)%length_x'        : None,                    \
                    'patch_icpp(7)%length_y'        : None,                    \
                    'patch_icpp(7)%length_z'        : None,                    \
                    'patch_icpp(7)%radius'          : None,                    \
                    'patch_icpp(7)%radii'           : None,                    \
                    'patch_icpp(7)%radii(1)'        : None,                    \
                    'patch_icpp(7)%radii(2)'        : None,                    \
                    'patch_icpp(7)%radii(3)'        : None,                    \
                    'patch_icpp(7)%epsilon'         : None,                    \
                    'patch_icpp(7)%beta'            : None,                    \
                    'patch_icpp(7)%normal'          : None,                    \
                    'patch_icpp(7)%normal(1)'       : None,                    \
                    'patch_icpp(7)%normal(2)'       : None,                    \
                    'patch_icpp(7)%normal(3)'       : None,                    \
                    'patch_icpp(7)%alter_patch'     : None,                    \
                    'patch_icpp(7)%alter_patch(1)'  : None,                    \
                    'patch_icpp(7)%alter_patch(2)'  : None,                    \
                    'patch_icpp(7)%alter_patch(3)'  : None,                    \
                    'patch_icpp(7)%alter_patch(4)'  : None,                    \
                    'patch_icpp(7)%alter_patch(5)'  : None,                    \
                    'patch_icpp(7)%alter_patch(6)'  : None,                    \
                    'patch_icpp(7)%smoothen'        : None,                    \
                    'patch_icpp(7)%smooth_patch_id' : None,                    \
                    'patch_icpp(7)%smooth_coeff'    : None,                    \
                    'patch_icpp(7)%alpha_rho'       : None,                    \
                    'patch_icpp(7)%alpha_rho(1)'    : None,                    \
                    'patch_icpp(7)%alpha_rho(2)'    : None,                    \
                    'patch_icpp(7)%alpha_rho(3)'    : None,                    \
                    'patch_icpp(7)%alpha_rho(4)'    : None,                    \
                    'patch_icpp(7)%alpha_rho(5)'    : None,                    \
                    'patch_icpp(7)%alpha_rho(6)'    : None,                    \
                    'patch_icpp(7)%alpha_rho(7)'    : None,                    \
                    'patch_icpp(7)%alpha_rho(8)'    : None,                    \
                    'patch_icpp(7)%alpha_rho(9)'    : None,                    \
                    'patch_icpp(7)%alpha_rho(10)'   : None,                    \
                    'patch_icpp(7)%rho'             : None,                    \
                    'patch_icpp(7)%vel'             : None,                    \
                    'patch_icpp(7)%vel(1)'          : None,                    \
                    'patch_icpp(7)%vel(2)'          : None,                    \
                    'patch_icpp(7)%vel(3)'          : None,                    \
                    'patch_icpp(7)%pres'            : None,                    \
                    'patch_icpp(7)%alpha'           : None,                    \
                    'patch_icpp(7)%alpha(1)'        : None,                    \
                    'patch_icpp(7)%alpha(2)'        : None,                    \
                    'patch_icpp(7)%alpha(3)'        : None,                    \
                    'patch_icpp(7)%alpha(4)'        : None,                    \
                    'patch_icpp(7)%alpha(5)'        : None,                    \
                    'patch_icpp(7)%alpha(6)'        : None,                    \
                    'patch_icpp(7)%alpha(7)'        : None,                    \
                    'patch_icpp(7)%alpha(8)'        : None,                    \
                    'patch_icpp(7)%alpha(9)'        : None,                    \
                    'patch_icpp(7)%alpha(10)'       : None,                    \
                    'patch_icpp(7)%gamma'           : None,                    \
                    'patch_icpp(7)%pi_inf'          : None,                    \
                    'patch_icpp(7)%tau_e(1)'        : None,                    \
                    'patch_icpp(7)%tau_e(2)'        : None,                    \
                    'patch_icpp(7)%tau_e(3)'        : None,                    \
                    'patch_icpp(7)%tau_e(4)'        : None,                    \
                    'patch_icpp(7)%tau_e(5)'        : None,                    \
                    'patch_icpp(7)%tau_e(6)'        : None,                    \
                    'patch_icpp(8)%geometry'        : None,                    \
                    'patch_icpp(8)%x_centroid'      : None,                    \
                    'patch_icpp(8)%y_centroid'      : None,                    \
                    'patch_icpp(8)%z_centroid'      : None,                    \
                    'patch_icpp(8)%length_x'        : None,                    \
                    'patch_icpp(8)%length_y'        : None,                    \
                    'patch_icpp(8)%length_z'        : None,                    \
                    'patch_icpp(8)%radius'          : None,                    \
                    'patch_icpp(8)%radii'           : None,                    \
                    'patch_icpp(8)%radii(1)'        : None,                    \
                    'patch_icpp(8)%radii(2)'        : None,                    \
                    'patch_icpp(8)%radii(3)'        : None,                    \
                    'patch_icpp(8)%epsilon'         : None,                    \
                    'patch_icpp(8)%beta'            : None,                    \
                    'patch_icpp(8)%normal'          : None,                    \
                    'patch_icpp(8)%normal(1)'       : None,                    \
                    'patch_icpp(8)%normal(2)'       : None,                    \
                    'patch_icpp(8)%normal(3)'       : None,                    \
                    'patch_icpp(8)%alter_patch'     : None,                    \
                    'patch_icpp(8)%alter_patch(1)'  : None,                    \
                    'patch_icpp(8)%alter_patch(2)'  : None,                    \
                    'patch_icpp(8)%alter_patch(3)'  : None,                    \
                    'patch_icpp(8)%alter_patch(4)'  : None,                    \
                    'patch_icpp(8)%alter_patch(5)'  : None,                    \
                    'patch_icpp(8)%alter_patch(6)'  : None,                    \
                    'patch_icpp(8)%alter_patch(7)'  : None,                    \
                    'patch_icpp(8)%smoothen'        : None,                    \
                    'patch_icpp(8)%smooth_patch_id' : None,                    \
                    'patch_icpp(8)%smooth_coeff'    : None,                    \
                    'patch_icpp(8)%alpha_rho'       : None,                    \
                    'patch_icpp(8)%alpha_rho(1)'    : None,                    \
                    'patch_icpp(8)%alpha_rho(2)'    : None,                    \
                    'patch_icpp(8)%alpha_rho(3)'    : None,                    \
                    'patch_icpp(8)%alpha_rho(4)'    : None,                    \
                    'patch_icpp(8)%alpha_rho(5)'    : None,                    \
                    'patch_icpp(8)%alpha_rho(6)'    : None,                    \
                    'patch_icpp(8)%alpha_rho(7)'    : None,                    \
                    'patch_icpp(8)%alpha_rho(8)'    : None,                    \
                    'patch_icpp(8)%alpha_rho(9)'    : None,                    \
                    'patch_icpp(8)%alpha_rho(10)'   : None,                    \
                    'patch_icpp(8)%rho'             : None,                    \
                    'patch_icpp(8)%vel'             : None,                    \
                    'patch_icpp(8)%vel(1)'          : None,                    \
                    'patch_icpp(8)%vel(2)'          : None,                    \
                    'patch_icpp(8)%vel(3)'          : None,                    \
                    'patch_icpp(8)%pres'            : None,                    \
                    'patch_icpp(8)%alpha'           : None,                    \
                    'patch_icpp(8)%alpha(1)'        : None,                    \
                    'patch_icpp(8)%alpha(2)'        : None,                    \
                    'patch_icpp(8)%alpha(3)'        : None,                    \
                    'patch_icpp(8)%alpha(4)'        : None,                    \
                    'patch_icpp(8)%alpha(5)'        : None,                    \
                    'patch_icpp(8)%alpha(6)'        : None,                    \
                    'patch_icpp(8)%alpha(7)'        : None,                    \
                    'patch_icpp(8)%alpha(8)'        : None,                    \
                    'patch_icpp(8)%alpha(9)'        : None,                    \
                    'patch_icpp(8)%alpha(10)'       : None,                    \
                    'patch_icpp(8)%gamma'           : None,                    \
                    'patch_icpp(8)%pi_inf'          : None,                    \
                    'patch_icpp(8)%tau_e(1)'        : None,                    \
                    'patch_icpp(8)%tau_e(2)'        : None,                    \
                    'patch_icpp(8)%tau_e(3)'        : None,                    \
                    'patch_icpp(8)%tau_e(4)'        : None,                    \
                    'patch_icpp(8)%tau_e(5)'        : None,                    \
                    'patch_icpp(8)%tau_e(6)'        : None,                    \
                    'patch_icpp(9)%geometry'        : None,                    \
                    'patch_icpp(9)%x_centroid'      : None,                    \
                    'patch_icpp(9)%y_centroid'      : None,                    \
                    'patch_icpp(9)%z_centroid'      : None,                    \
                    'patch_icpp(9)%length_x'        : None,                    \
                    'patch_icpp(9)%length_y'        : None,                    \
                    'patch_icpp(9)%length_z'        : None,                    \
                    'patch_icpp(9)%radius'          : None,                    \
                    'patch_icpp(9)%radii'           : None,                    \
                    'patch_icpp(9)%radii(1)'        : None,                    \
                    'patch_icpp(9)%radii(2)'        : None,                    \
                    'patch_icpp(9)%radii(3)'        : None,                    \
                    'patch_icpp(9)%epsilon'         : None,                    \
                    'patch_icpp(9)%beta'            : None,                    \
                    'patch_icpp(9)%normal'          : None,                    \
                    'patch_icpp(9)%normal(1)'       : None,                    \
                    'patch_icpp(9)%normal(2)'       : None,                    \
                    'patch_icpp(9)%normal(3)'       : None,                    \
                    'patch_icpp(9)%alter_patch'     : None,                    \
                    'patch_icpp(9)%alter_patch(1)'  : None,                    \
                    'patch_icpp(9)%alter_patch(2)'  : None,                    \
                    'patch_icpp(9)%alter_patch(3)'  : None,                    \
                    'patch_icpp(9)%alter_patch(4)'  : None,                    \
                    'patch_icpp(9)%alter_patch(5)'  : None,                    \
                    'patch_icpp(9)%alter_patch(6)'  : None,                    \
                    'patch_icpp(9)%alter_patch(7)'  : None,                    \
                    'patch_icpp(9)%alter_patch(8)'  : None,                    \
                    'patch_icpp(9)%smoothen'        : None,                    \
                    'patch_icpp(9)%smooth_patch_id' : None,                    \
                    'patch_icpp(9)%smooth_coeff'    : None,                    \
                    'patch_icpp(9)%alpha_rho'       : None,                    \
                    'patch_icpp(9)%alpha_rho(1)'    : None,                    \
                    'patch_icpp(9)%alpha_rho(2)'    : None,                    \
                    'patch_icpp(9)%alpha_rho(3)'    : None,                    \
                    'patch_icpp(9)%alpha_rho(4)'    : None,                    \
                    'patch_icpp(9)%alpha_rho(5)'    : None,                    \
                    'patch_icpp(9)%alpha_rho(6)'    : None,                    \
                    'patch_icpp(9)%alpha_rho(7)'    : None,                    \
                    'patch_icpp(9)%alpha_rho(8)'    : None,                    \
                    'patch_icpp(9)%alpha_rho(9)'    : None,                    \
                    'patch_icpp(9)%alpha_rho(10)'   : None,                    \
                    'patch_icpp(9)%rho'             : None,                    \
                    'patch_icpp(9)%vel'             : None,                    \
                    'patch_icpp(9)%vel(1)'          : None,                    \
                    'patch_icpp(9)%vel(2)'          : None,                    \
                    'patch_icpp(9)%vel(3)'          : None,                    \
                    'patch_icpp(9)%pres'            : None,                    \
                    'patch_icpp(9)%alpha'           : None,                    \
                    'patch_icpp(9)%alpha(1)'        : None,                    \
                    'patch_icpp(9)%alpha(2)'        : None,                    \
                    'patch_icpp(9)%alpha(3)'        : None,                    \
                    'patch_icpp(9)%alpha(4)'        : None,                    \
                    'patch_icpp(9)%alpha(5)'        : None,                    \
                    'patch_icpp(9)%alpha(6)'        : None,                    \
                    'patch_icpp(9)%alpha(7)'        : None,                    \
                    'patch_icpp(9)%alpha(8)'        : None,                    \
                    'patch_icpp(9)%alpha(9)'        : None,                    \
                    'patch_icpp(9)%alpha(10)'       : None,                    \
                    'patch_icpp(9)%gamma'           : None,                    \
                    'patch_icpp(9)%pi_inf'          : None,                    \
                    'patch_icpp(9)%tau_e(1)'        : None,                    \
                    'patch_icpp(9)%tau_e(2)'        : None,                    \
                    'patch_icpp(9)%tau_e(3)'        : None,                    \
                    'patch_icpp(9)%tau_e(4)'        : None,                    \
                    'patch_icpp(9)%tau_e(5)'        : None,                    \
                    'patch_icpp(9)%tau_e(6)'        : None,                    \
                    'patch_icpp(10)%geometry'       : None,                    \
                    'patch_icpp(10)%x_centroid'     : None,                    \
                    'patch_icpp(10)%y_centroid'     : None,                    \
                    'patch_icpp(10)%z_centroid'     : None,                    \
                    'patch_icpp(10)%length_x'       : None,                    \
                    'patch_icpp(10)%length_y'       : None,                    \
                    'patch_icpp(10)%length_z'       : None,                    \
                    'patch_icpp(10)%radius'         : None,                    \
                    'patch_icpp(10)%radii'          : None,                    \
                    'patch_icpp(10)%radii(1)'       : None,                    \
                    'patch_icpp(10)%radii(2)'       : None,                    \
                    'patch_icpp(10)%radii(3)'       : None,                    \
                    'patch_icpp(10)%epsilon'        : None,                    \
                    'patch_icpp(10)%beta'           : None,                    \
                    'patch_icpp(10)%normal'         : None,                    \
                    'patch_icpp(10)%normal(1)'      : None,                    \
                    'patch_icpp(10)%normal(2)'      : None,                    \
                    'patch_icpp(10)%normal(3)'      : None,                    \
                    'patch_icpp(10)%alter_patch'    : None,                    \
                    'patch_icpp(10)%alter_patch(1)' : None,                    \
                    'patch_icpp(10)%alter_patch(2)' : None,                    \
                    'patch_icpp(10)%alter_patch(3)' : None,                    \
                    'patch_icpp(10)%alter_patch(4)' : None,                    \
                    'patch_icpp(10)%alter_patch(5)' : None,                    \
                    'patch_icpp(10)%alter_patch(6)' : None,                    \
                    'patch_icpp(10)%alter_patch(7)' : None,                    \
                    'patch_icpp(10)%alter_patch(8)' : None,                    \
                    'patch_icpp(10)%alter_patch(9)' : None,                    \
                    'patch_icpp(10)%smoothen'       : None,                    \
                    'patch_icpp(10)%smooth_patch_id': None,                    \
                    'patch_icpp(10)%smooth_coeff'   : None,                    \
                    'patch_icpp(10)%alpha_rho'      : None,                    \
                    'patch_icpp(10)%alpha_rho(1)'   : None,                    \
                    'patch_icpp(10)%alpha_rho(2)'   : None,                    \
                    'patch_icpp(10)%alpha_rho(3)'   : None,                    \
                    'patch_icpp(10)%alpha_rho(4)'   : None,                    \
                    'patch_icpp(10)%alpha_rho(5)'   : None,                    \
                    'patch_icpp(10)%alpha_rho(6)'   : None,                    \
                    'patch_icpp(10)%alpha_rho(7)'   : None,                    \
                    'patch_icpp(10)%alpha_rho(8)'   : None,                    \
                    'patch_icpp(10)%alpha_rho(9)'   : None,                    \
                    'patch_icpp(10)%alpha_rho(10)'  : None,                    \
                    'patch_icpp(10)%rho'            : None,                    \
                    'patch_icpp(10)%vel'            : None,                    \
                    'patch_icpp(10)%vel(1)'         : None,                    \
                    'patch_icpp(10)%vel(2)'         : None,                    \
                    'patch_icpp(10)%vel(3)'         : None,                    \
                    'patch_icpp(10)%pres'           : None,                    \
                    'patch_icpp(10)%alpha'          : None,                    \
                    'patch_icpp(10)%alpha(1)'       : None,                    \
                    'patch_icpp(10)%alpha(2)'       : None,                    \
                    'patch_icpp(10)%alpha(3)'       : None,                    \
                    'patch_icpp(10)%alpha(4)'       : None,                    \
                    'patch_icpp(10)%alpha(5)'       : None,                    \
                    'patch_icpp(10)%alpha(6)'       : None,                    \
                    'patch_icpp(10)%alpha(7)'       : None,                    \
                    'patch_icpp(10)%alpha(8)'       : None,                    \
                    'patch_icpp(10)%alpha(9)'       : None,                    \
                    'patch_icpp(10)%alpha(10)'      : None,                    \
                    'patch_icpp(10)%gamma'          : None,                    \
                    'patch_icpp(10)%pi_inf'         : None,                    \
                    'patch_icpp(10)%tau_e(1)'       : None,                    \
                    'patch_icpp(10)%tau_e(2)'       : None,                    \
                    'patch_icpp(10)%tau_e(3)'       : None,                    \
                    'patch_icpp(10)%tau_e(4)'       : None,                    \
                    'patch_icpp(10)%tau_e(5)'       : None,                    \
                    'patch_icpp(10)%tau_e(6)'       : None,                    \
                    'fluid_pp(1)%gamma'             : None,                    \
                    'fluid_pp(1)%pi_inf'            : None,                    \
                    'fluid_pp(2)%gamma'             : None,                    \
                    'fluid_pp(2)%pi_inf'            : None,                    \
                    'fluid_pp(3)%gamma'             : None,                    \
                    'fluid_pp(3)%pi_inf'            : None,                    \
                    'fluid_pp(4)%gamma'             : None,                    \
                    'fluid_pp(4)%pi_inf'            : None,                    \
                    'fluid_pp(5)%gamma'             : None,                    \
                    'fluid_pp(5)%pi_inf'            : None,                    \
                    'fluid_pp(6)%gamma'             : None,                    \
                    'fluid_pp(6)%pi_inf'            : None,                    \
                    'fluid_pp(7)%gamma'             : None,                    \
                    'fluid_pp(7)%pi_inf'            : None,                    \
                    'fluid_pp(8)%gamma'             : None,                    \
                    'fluid_pp(8)%pi_inf'            : None,                    \
                    'fluid_pp(9)%gamma'             : None,                    \
                    'fluid_pp(9)%pi_inf'            : None,                    \
                    'fluid_pp(10)%gamma'            : None,                    \
                    'fluid_pp(10)%pi_inf'           : None,                     \
                    'fluid_pp(1)%mul0'              : None,                    \
                    'fluid_pp(1)%ss'                : None,                     \
                    'fluid_pp(1)%pv'                : None,                     \
                    'fluid_pp(1)%gamma_v'           : None,                     \
                    'fluid_pp(1)%M_v'               : None,                     \
                    'fluid_pp(1)%mu_v'              : None,                     \
                    'fluid_pp(1)%k_v'               : None,                     \
                    'fluid_pp(2)%mul0'              : None,                    \
                    'fluid_pp(2)%ss'                : None,                     \
                    'fluid_pp(2)%pv'                : None,                     \
                    'fluid_pp(2)%gamma_v'           : None,                     \
                    'fluid_pp(2)%M_v'               : None,                     \
                    'fluid_pp(2)%mu_v'              : None,                     \
                    'fluid_pp(2)%k_v'               : None,                     \
                    'fluid_pp(3)%mul0'              : None,                    \
                    'fluid_pp(3)%ss'                : None,                     \
                    'fluid_pp(3)%pv'                : None,                     \
                    'fluid_pp(3)%gamma_v'           : None,                     \
                    'fluid_pp(3)%M_v'               : None,                     \
                    'fluid_pp(3)%mu_v'              : None,                     \
                    'fluid_pp(3)%k_v'               : None,                     \
                    'fluid_pp(4)%mul0'              : None,                    \
                    'fluid_pp(4)%ss'                : None,                     \
                    'fluid_pp(4)%pv'                : None,                     \
                    'fluid_pp(4)%gamma_v'           : None,                     \
                    'fluid_pp(4)%M_v'               : None,                     \
                    'fluid_pp(4)%mu_v'              : None,                     \
                    'fluid_pp(4)%k_v'               : None,                     \
                    'fluid_pp(5)%mul0'              : None,                    \
                    'fluid_pp(5)%ss'                : None,                     \
                    'fluid_pp(5)%pv'                : None,                     \
                    'fluid_pp(5)%gamma_v'           : None,                     \
                    'fluid_pp(5)%M_v'               : None,                     \
                    'fluid_pp(5)%mu_v'              : None,                     \
                    'fluid_pp(5)%k_v'               : None,                     \
                    'fluid_pp(6)%mul0'              : None,                    \
                    'fluid_pp(6)%ss'                : None,                     \
                    'fluid_pp(6)%pv'                : None,                     \
                    'fluid_pp(6)%gamma_v'           : None,                     \
                    'fluid_pp(6)%M_v'               : None,                     \
                    'fluid_pp(6)%mu_v'              : None,                     \
                    'fluid_pp(6)%k_v'               : None,                     \
                    'fluid_pp(7)%mul0'              : None,                    \
                    'fluid_pp(7)%ss'                : None,                     \
                    'fluid_pp(7)%pv'                : None,                     \
                    'fluid_pp(7)%gamma_v'           : None,                     \
                    'fluid_pp(7)%M_v'               : None,                     \
                    'fluid_pp(7)%mu_v'              : None,                     \
                    'fluid_pp(7)%k_v'               : None,                     \
                    'fluid_pp(8)%mul0'              : None,                    \
                    'fluid_pp(8)%ss'                : None,                     \
                    'fluid_pp(8)%pv'                : None,                     \
                    'fluid_pp(8)%gamma_v'           : None,                     \
                    'fluid_pp(8)%M_v'               : None,                     \
                    'fluid_pp(8)%mu_v'              : None,                     \
                    'fluid_pp(8)%k_v'               : None,                     \
                    'fluid_pp(9)%mul0'              : None,                    \
                    'fluid_pp(9)%ss'                : None,                     \
                    'fluid_pp(9)%pv'                : None,                     \
                    'fluid_pp(9)%gamma_v'           : None,                     \
                    'fluid_pp(9)%M_v'               : None,                     \
                    'fluid_pp(9)%mu_v'              : None,                     \
                    'fluid_pp(9)%k_v'               : None,                     \
                    'fluid_pp(10)%mul0'             : None,                    \
                    'fluid_pp(10)%ss'               : None,                     \
                    'fluid_pp(10)%pv'               : None,                     \
                    'fluid_pp(10)%gamma_v'          : None,                     \
                    'fluid_pp(10)%M_v'              : None,                     \
                    'fluid_pp(10)%mu_v'             : None,                     \
                    'fluid_pp(10)%k_v'              : None,                     \
                    'fluid_pp(1)%G'                 : None,                     \
                    'fluid_pp(2)%G'                 : None,                     \
                    'fluid_pp(3)%G'                 : None,                     \
                    'fluid_pp(4)%G'                 : None,                     \
                    'fluid_pp(5)%G'                 : None,                     \
                    'fluid_pp(6)%G'                 : None,                     \
                    'fluid_pp(7)%G'                 : None,                     \
                    'fluid_pp(8)%G'                 : None,                     \
                    'fluid_pp(9)%G'                 : None,                     \
                    'fluid_pp(10)%G'                : None,                     \
                    'Ca'                            : None,                     \
                    'Web'                           : None,                     \
                    'Re_inv'                        : None,                     \
                    'pref'                          : None,                     \
                    'rhoref'                        : None,                     \
                    'bubbles'                       : None,                     \
                    'polytropic'                    : None,                     \
                    'polydisperse'                  : None,                     \
                    'poly_sigma'                    : None,                     \
                    'thermal'                       : None,                     \
                    'nb'                            : None,                     \
                    'R0ref'                         : None,                     \
                    'patch_icpp(1)%r0'              : None,                     \
                    'patch_icpp(2)%r0'              : None,                     \
                    'patch_icpp(3)%r0'              : None,                     \
                    'patch_icpp(4)%r0'              : None,                     \
                    'patch_icpp(5)%r0'              : None,                     \
                    'patch_icpp(6)%r0'              : None,                     \
                    'patch_icpp(7)%r0'              : None,                     \
                    'patch_icpp(8)%r0'              : None,                     \
                    'patch_icpp(9)%r0'              : None,                     \
                    'patch_icpp(10)%r0'             : None,                     \
                    'patch_icpp(1)%v0'              : None,                     \
                    'patch_icpp(2)%v0'              : None,                     \
                    'patch_icpp(3)%v0'              : None,                     \
                    'patch_icpp(4)%v0'              : None,                     \
                    'patch_icpp(5)%v0'              : None,                     \
                    'patch_icpp(6)%v0'              : None,                     \
                    'patch_icpp(7)%v0'              : None,                     \
                    'patch_icpp(8)%v0'              : None,                     \
                    'patch_icpp(9)%v0'              : None,                     \
                    'patch_icpp(10)%v0'             : None                      \
}
# ==============================================================================


# Simulation Dictionary ========================================================
simulation_dict =                                                              \
    {                                                                          \
                    'case_dir'                      : None,                    \
                    'run_time_info'                 : None,                    \
                    't_step_old'                    : None,                    \
                    'm'                             : None,                    \
                    'n'                             : None,                    \
                    'p'                             : None,                    \
                    'cyl_coord'                     : None,                    \
                    'dt'                            : None,                    \
                    't_step_start'                  : None,                    \
                    't_step_stop'                   : None,                    \
                    't_step_save'                   : None,                    \
                    'model_eqns'                    : None,                    \
                    'num_fluids'                    : None,                    \
                    'adv_alphan'                    : None,                    \
                    'mpp_lim'                       : None,                    \
                    'time_stepper'                  : None,                    \
                    'weno_vars'                     : None,                    \
                    'weno_order'                    : None,                    \
                    'weno_eps'                      : None,                    \
                    'char_decomp'                   : None,                    \
                    'mapped_weno'                   : None,                    \
                    'mp_weno'                       : None,                    \
                    'weno_avg'                      : None,                    \
                    'weno_Re_flux'                  : None,                    \
                    'riemann_solver'                : None,                    \
                    'wave_speeds'                   : None,                    \
                    'avg_state'                     : None,                    \
                    'commute_err'                   : None,                    \
                    'split_err'                     : None,                    \
                    'alt_crv'                       : None,                    \
                    'alt_soundspeed'                : None,                    \
                    'regularization'                : None,                    \
                    'reg_eps'                       : None,                    \
                    'null_weights'                  : None,                    \
                    'mixture_err'                   : None,                    \
                    'tvd_riemann_flux'              : None,                    \
                    'tvd_rhs_flux'                  : None,                    \
                    'tvd_wave_speeds'               : None,                    \
                    'flux_lim'                      : None,                    \
                    'We_riemann_flux'               : None,                    \
                    'We_rhs_flux'                   : None,                    \
                    'We_src'                        : None,                    \
                    'We_wave_speeds'                : None,                    \
                    'lsq_deriv'                     : None,                    \
                    'parallel_io'                   : None,                    \
                    'precision'                     : None,                    \
                    'bc_x%beg'                      : None,                    \
                    'bc_x%end'                      : None,                    \
                    'bc_y%beg'                      : None,                    \
                    'bc_y%end'                      : None,                    \
                    'bc_z%beg'                      : None,                    \
                    'bc_z%end'                      : None,                    \
                    'hypoelasticity'                : None,                    \
                    'fd_order'                      : None,                    \
                    'com_wrt'                       : None,                    \
                    'com_wrt(1)'                    : None,                    \
                    'com_wrt(2)'                    : None,                    \
                    'com_wrt(3)'                    : None,                    \
                    'com_wrt(4)'                    : None,                    \
                    'com_wrt(5)'                    : None,                    \
                    'com_wrt(6)'                    : None,                    \
                    'com_wrt(7)'                    : None,                    \
                    'com_wrt(8)'                    : None,                    \
                    'com_wrt(9)'                    : None,                    \
                    'com_wrt(10)'                   : None,                    \
                    'cb_wrt'                        : None,                    \
                    'cb_wrt(1)'                     : None,                    \
                    'cb_wrt(2)'                     : None,                    \
                    'cb_wrt(3)'                     : None,                    \
                    'cb_wrt(4)'                     : None,                    \
                    'cb_wrt(5)'                     : None,                    \
                    'cb_wrt(6)'                     : None,                    \
                    'cb_wrt(7)'                     : None,                    \
                    'cb_wrt(8)'                     : None,                    \
                    'cb_wrt(9)'                     : None,                    \
                    'cb_wrt(10)'                    : None,                    \
                    'num_probes'                    : None,                    \
                    'probe_wrt'                     : None,                    \
                    'probe(1)%x'                    : None,                    \
                    'probe(1)%y'                    : None,                    \
                    'probe(1)%z'                    : None,                    \
                    'probe(2)%x'                    : None,                    \
                    'probe(2)%y'                    : None,                    \
                    'probe(2)%z'                    : None,                    \
                    'probe(3)%x'                    : None,                    \
                    'probe(3)%y'                    : None,                    \
                    'probe(3)%z'                    : None,                    \
                    'probe_wrt(1)%x'                : None,                    \
                    'probe_wrt(1)%y'                : None,                    \
                    'probe_wrt(1)%z'                : None,                    \
                    'probe_wrt(2)%x'                : None,                    \
                    'probe_wrt(2)%y'                : None,                    \
                    'probe_wrt(2)%z'                : None,                    \
                    'probe_wrt(3)%x'                : None,                    \
                    'probe_wrt(3)%y'                : None,                    \
                    'probe_wrt(3)%z'                : None,                    \
                    'probe_wrt(4)%x'                : None,                    \
                    'probe_wrt(4)%y'                : None,                    \
                    'probe_wrt(4)%z'                : None,                    \
                    'probe_wrt(5)%x'                : None,                    \
                    'probe_wrt(5)%y'                : None,                    \
                    'probe_wrt(5)%z'                : None,                    \
                    'probe_wrt(6)%x'                : None,                    \
                    'probe_wrt(6)%y'                : None,                    \
                    'probe_wrt(6)%z'                : None,                    \
                    'probe_wrt(7)%x'                : None,                    \
                    'probe_wrt(7)%y'                : None,                    \
                    'probe_wrt(7)%z'                : None,                    \
                    'probe_wrt(8)%x'                : None,                    \
                    'probe_wrt(8)%y'                : None,                    \
                    'probe_wrt(8)%z'                : None,                    \
                    'probe_wrt(9)%x'                : None,                    \
                    'probe_wrt(9)%y'                : None,                    \
                    'probe_wrt(9)%z'                : None,                    \
                    'probe_wrt(10)%x'               : None,                    \
                    'probe_wrt(10)%y'               : None,                    \
                    'probe_wrt(10)%z'               : None,                    \
                    'threshold_mf'                  : None,                    \
                    'threshold_mf(1)'               : None,                    \
                    'threshold_mf(2)'               : None,                    \
                    'threshold_mf(3)'               : None,                    \
                    'threshold_mf(4)'               : None,                    \
                    'threshold_mf(5)'               : None,                    \
                    'moment_order'                  : None,                    \
                    'moment_order(1)'               : None,                    \
                    'moment_order(2)'               : None,                    \
                    'moment_order(3)'               : None,                    \
                    'moment_order(4)'               : None,                    \
                    'moment_order(5)'               : None,                    \
                    'fluid_pp(1)%gamma'             : None,                    \
                    'fluid_pp(1)%pi_inf'            : None,                    \
                    'fluid_pp(1)%Re(1)'             : None,                    \
                    'fluid_pp(1)%Re(2)'             : None,                    \
                    'fluid_pp(1)%We(2)'             : None,                    \
                    'fluid_pp(1)%We(3)'             : None,                    \
                    'fluid_pp(1)%We(4)'             : None,                    \
                    'fluid_pp(1)%We(5)'             : None,                    \
                    'fluid_pp(1)%We(6)'             : None,                    \
                    'fluid_pp(1)%We(7)'             : None,                    \
                    'fluid_pp(1)%We(8)'             : None,                    \
                    'fluid_pp(1)%We(9)'             : None,                    \
                    'fluid_pp(1)%We(10)'            : None,                    \
                    'fluid_pp(2)%gamma'             : None,                    \
                    'fluid_pp(2)%pi_inf'            : None,                    \
                    'fluid_pp(2)%Re(1)'             : None,                    \
                    'fluid_pp(2)%Re(2)'             : None,                    \
                    'fluid_pp(2)%We(1)'             : None,                    \
                    'fluid_pp(2)%We(3)'             : None,                    \
                    'fluid_pp(2)%We(4)'             : None,                    \
                    'fluid_pp(2)%We(5)'             : None,                    \
                    'fluid_pp(2)%We(6)'             : None,                    \
                    'fluid_pp(2)%We(7)'             : None,                    \
                    'fluid_pp(2)%We(8)'             : None,                    \
                    'fluid_pp(2)%We(9)'             : None,                    \
                    'fluid_pp(2)%We(10)'            : None,                    \
                    'fluid_pp(3)%gamma'             : None,                    \
                    'fluid_pp(3)%pi_inf'            : None,                    \
                    'fluid_pp(3)%Re(1)'             : None,                    \
                    'fluid_pp(3)%Re(2)'             : None,                    \
                    'fluid_pp(3)%We(1)'             : None,                    \
                    'fluid_pp(3)%We(2)'             : None,                    \
                    'fluid_pp(3)%We(4)'             : None,                    \
                    'fluid_pp(3)%We(5)'             : None,                    \
                    'fluid_pp(3)%We(6)'             : None,                    \
                    'fluid_pp(3)%We(7)'             : None,                    \
                    'fluid_pp(3)%We(8)'             : None,                    \
                    'fluid_pp(3)%We(9)'             : None,                    \
                    'fluid_pp(3)%We(10)'            : None,                    \
                    'fluid_pp(4)%gamma'             : None,                    \
                    'fluid_pp(4)%pi_inf'            : None,                    \
                    'fluid_pp(4)%Re(1)'             : None,                    \
                    'fluid_pp(4)%Re(2)'             : None,                    \
                    'fluid_pp(4)%We(1)'             : None,                    \
                    'fluid_pp(4)%We(2)'             : None,                    \
                    'fluid_pp(4)%We(3)'             : None,                    \
                    'fluid_pp(4)%We(5)'             : None,                    \
                    'fluid_pp(4)%We(6)'             : None,                    \
                    'fluid_pp(4)%We(7)'             : None,                    \
                    'fluid_pp(4)%We(8)'             : None,                    \
                    'fluid_pp(4)%We(9)'             : None,                    \
                    'fluid_pp(4)%We(10)'            : None,                    \
                    'fluid_pp(5)%gamma'             : None,                    \
                    'fluid_pp(5)%pi_inf'            : None,                    \
                    'fluid_pp(5)%Re(1)'             : None,                    \
                    'fluid_pp(5)%Re(2)'             : None,                    \
                    'fluid_pp(5)%We(1)'             : None,                    \
                    'fluid_pp(5)%We(2)'             : None,                    \
                    'fluid_pp(5)%We(3)'             : None,                    \
                    'fluid_pp(5)%We(4)'             : None,                    \
                    'fluid_pp(5)%We(6)'             : None,                    \
                    'fluid_pp(5)%We(7)'             : None,                    \
                    'fluid_pp(5)%We(8)'             : None,                    \
                    'fluid_pp(5)%We(9)'             : None,                    \
                    'fluid_pp(5)%We(10)'            : None,                    \
                    'fluid_pp(6)%gamma'             : None,                    \
                    'fluid_pp(6)%pi_inf'            : None,                    \
                    'fluid_pp(6)%Re(1)'             : None,                    \
                    'fluid_pp(6)%Re(2)'             : None,                    \
                    'fluid_pp(6)%We(1)'             : None,                    \
                    'fluid_pp(6)%We(2)'             : None,                    \
                    'fluid_pp(6)%We(3)'             : None,                    \
                    'fluid_pp(6)%We(4)'             : None,                    \
                    'fluid_pp(6)%We(5)'             : None,                    \
                    'fluid_pp(6)%We(7)'             : None,                    \
                    'fluid_pp(6)%We(8)'             : None,                    \
                    'fluid_pp(6)%We(9)'             : None,                    \
                    'fluid_pp(6)%We(10)'            : None,                    \
                    'fluid_pp(7)%gamma'             : None,                    \
                    'fluid_pp(7)%pi_inf'            : None,                    \
                    'fluid_pp(7)%Re(1)'             : None,                    \
                    'fluid_pp(7)%Re(2)'             : None,                    \
                    'fluid_pp(7)%We(1)'             : None,                    \
                    'fluid_pp(7)%We(2)'             : None,                    \
                    'fluid_pp(7)%We(3)'             : None,                    \
                    'fluid_pp(7)%We(4)'             : None,                    \
                    'fluid_pp(7)%We(5)'             : None,                    \
                    'fluid_pp(7)%We(6)'             : None,                    \
                    'fluid_pp(7)%We(8)'             : None,                    \
                    'fluid_pp(7)%We(9)'             : None,                    \
                    'fluid_pp(7)%We(10)'            : None,                    \
                    'fluid_pp(8)%gamma'             : None,                    \
                    'fluid_pp(8)%pi_inf'            : None,                    \
                    'fluid_pp(8)%Re(1)'             : None,                    \
                    'fluid_pp(8)%Re(2)'             : None,                    \
                    'fluid_pp(8)%We(1)'             : None,                    \
                    'fluid_pp(8)%We(2)'             : None,                    \
                    'fluid_pp(8)%We(3)'             : None,                    \
                    'fluid_pp(8)%We(4)'             : None,                    \
                    'fluid_pp(8)%We(5)'             : None,                    \
                    'fluid_pp(8)%We(6)'             : None,                    \
                    'fluid_pp(8)%We(7)'             : None,                    \
                    'fluid_pp(8)%We(9)'             : None,                    \
                    'fluid_pp(8)%We(10)'            : None,                    \
                    'fluid_pp(9)%gamma'             : None,                    \
                    'fluid_pp(9)%pi_inf'            : None,                    \
                    'fluid_pp(9)%Re(1)'             : None,                    \
                    'fluid_pp(9)%Re(2)'             : None,                    \
                    'fluid_pp(9)%We(1)'             : None,                    \
                    'fluid_pp(9)%We(2)'             : None,                    \
                    'fluid_pp(9)%We(3)'             : None,                    \
                    'fluid_pp(9)%We(4)'             : None,                    \
                    'fluid_pp(9)%We(5)'             : None,                    \
                    'fluid_pp(9)%We(6)'             : None,                    \
                    'fluid_pp(9)%We(7)'             : None,                    \
                    'fluid_pp(9)%We(8)'             : None,                    \
                    'fluid_pp(9)%We(10)'            : None,                    \
                    'fluid_pp(10)%gamma'            : None,                    \
                    'fluid_pp(10)%pi_inf'           : None,                    \
                    'fluid_pp(10)%Re(1)'            : None,                    \
                    'fluid_pp(10)%Re(2)'            : None,                    \
                    'fluid_pp(10)%We(1)'            : None,                     \
                    'fluid_pp(10)%We(2)'            : None,                     \
                    'fluid_pp(10)%We(3)'            : None,                     \
                    'fluid_pp(10)%We(4)'            : None,                     \
                    'fluid_pp(10)%We(5)'            : None,                     \
                    'fluid_pp(10)%We(6)'            : None,                     \
                    'fluid_pp(10)%We(7)'            : None,                     \
                    'fluid_pp(10)%We(8)'            : None,                     \
                    'fluid_pp(10)%We(9)'            : None,                     \
                    'fluid_pp(1)%mul0'              : None,                    \
                    'fluid_pp(1)%ss'                : None,                     \
                    'fluid_pp(1)%pv'                : None,                     \
                    'fluid_pp(1)%gamma_v'           : None,                     \
                    'fluid_pp(1)%M_v'               : None,                     \
                    'fluid_pp(1)%mu_v'              : None,                     \
                    'fluid_pp(1)%k_v'               : None,                     \
                    'fluid_pp(2)%mul0'              : None,                    \
                    'fluid_pp(2)%ss'                : None,                     \
                    'fluid_pp(2)%pv'                : None,                     \
                    'fluid_pp(2)%gamma_v'           : None,                     \
                    'fluid_pp(2)%M_v'               : None,                     \
                    'fluid_pp(2)%mu_v'              : None,                     \
                    'fluid_pp(2)%k_v'               : None,                     \
                    'fluid_pp(3)%mul0'              : None,                    \
                    'fluid_pp(3)%ss'                : None,                     \
                    'fluid_pp(3)%pv'                : None,                     \
                    'fluid_pp(3)%gamma_v'           : None,                     \
                    'fluid_pp(3)%M_v'               : None,                     \
                    'fluid_pp(3)%mu_v'              : None,                     \
                    'fluid_pp(3)%k_v'               : None,                     \
                    'fluid_pp(4)%mul0'              : None,                    \
                    'fluid_pp(4)%ss'                : None,                     \
                    'fluid_pp(4)%pv'                : None,                     \
                    'fluid_pp(4)%gamma_v'           : None,                     \
                    'fluid_pp(4)%M_v'               : None,                     \
                    'fluid_pp(4)%mu_v'              : None,                     \
                    'fluid_pp(4)%k_v'               : None,                     \
                    'fluid_pp(5)%mul0'              : None,                    \
                    'fluid_pp(5)%ss'                : None,                     \
                    'fluid_pp(5)%pv'                : None,                     \
                    'fluid_pp(5)%gamma_v'           : None,                     \
                    'fluid_pp(5)%M_v'               : None,                     \
                    'fluid_pp(5)%mu_v'              : None,                     \
                    'fluid_pp(5)%k_v'               : None,                     \
                    'fluid_pp(6)%mul0'              : None,                    \
                    'fluid_pp(6)%ss'                : None,                     \
                    'fluid_pp(6)%pv'                : None,                     \
                    'fluid_pp(6)%gamma_v'           : None,                     \
                    'fluid_pp(6)%M_v'               : None,                     \
                    'fluid_pp(6)%mu_v'              : None,                     \
                    'fluid_pp(6)%k_v'               : None,                     \
                    'fluid_pp(7)%mul0'              : None,                    \
                    'fluid_pp(7)%ss'                : None,                     \
                    'fluid_pp(7)%pv'                : None,                     \
                    'fluid_pp(7)%gamma_v'           : None,                     \
                    'fluid_pp(7)%M_v'               : None,                     \
                    'fluid_pp(7)%mu_v'              : None,                     \
                    'fluid_pp(7)%k_v'               : None,                     \
                    'fluid_pp(8)%mul0'              : None,                    \
                    'fluid_pp(8)%ss'                : None,                     \
                    'fluid_pp(8)%pv'                : None,                     \
                    'fluid_pp(8)%gamma_v'           : None,                     \
                    'fluid_pp(8)%M_v'               : None,                     \
                    'fluid_pp(8)%mu_v'              : None,                     \
                    'fluid_pp(8)%k_v'               : None,                     \
                    'fluid_pp(9)%mul0'              : None,                    \
                    'fluid_pp(9)%ss'                : None,                     \
                    'fluid_pp(9)%pv'                : None,                     \
                    'fluid_pp(9)%gamma_v'           : None,                     \
                    'fluid_pp(9)%M_v'               : None,                     \
                    'fluid_pp(9)%mu_v'              : None,                     \
                    'fluid_pp(9)%k_v'               : None,                     \
                    'fluid_pp(10)%mul0'              : None,                    \
                    'fluid_pp(10)%ss'                : None,                     \
                    'fluid_pp(10)%pv'                : None,                     \
                    'fluid_pp(10)%gamma_v'           : None,                     \
                    'fluid_pp(10)%M_v'               : None,                     \
                    'fluid_pp(10)%mu_v'              : None,                     \
                    'fluid_pp(10)%k_v'              : None,                     \
                    'fluid_pp(1)%G'                 : None,                     \
                    'fluid_pp(2)%G'                 : None,                     \
                    'fluid_pp(3)%G'                 : None,                     \
                    'fluid_pp(4)%G'                 : None,                     \
                    'fluid_pp(5)%G'                 : None,                     \
                    'fluid_pp(6)%G'                 : None,                     \
                    'fluid_pp(7)%G'                 : None,                     \
                    'fluid_pp(8)%G'                 : None,                     \
                    'fluid_pp(9)%G'                 : None,                     \
                    'fluid_pp(10)%G'                : None,                     \
                    'pref'                          : None,                     \
                    'rhoref'                        : None,                     \
                    'polydisperse'                  : None,                     \
                    'poly_sigma'                    : None,                     \
                    'bubbles'                       : None,                     \
                    'bubble_model'                  : None,                     \
                    'polytropic'                    : None,                     \
                    'thermal'                       : None,                     \
                    'R0ref'                         : None,                     \
                    'Ca'                            : None,                     \
                    'Web'                           : None,                     \
                    'Re_inv'                        : None,                     \
                    'nb'                            : None,                     \
                    'Monopole'                      : None,                     \
                    'num_mono'                      : None,                     \
                    'Mono(1)%loc(1)'                : None,                     \
                    'Mono(1)%loc(2)'                : None,                     \
                    'Mono(1)%loc(3)'                : None,                     \
                    'Mono(1)%mag'                   : None,                     \
                    'Mono(1)%length'                : None,                     \
                    'Mono(1)%dir'                   : None,                     \
                    'Mono(1)%npulse'                : None,                     \
                    'Mono(1)%pulse'                 : None,                     \
                    'Mono(1)%support'               : None,                     \
                    'Mono(1)%foc_length'            : None,                     \
                    'Mono(1)%aperture'              : None,                     \
                    'Mono(2)%loc(1)'                : None,                     \
                    'Mono(2)%loc(2)'                : None,                     \
                    'Mono(2)%loc(3)'                : None,                     \
                    'Mono(2)%mag'                   : None,                     \
                    'Mono(2)%length'                : None,                     \
                    'Mono(2)%dir'                   : None,                     \
                    'Mono(2)%npulse'                : None,                     \
                    'Mono(2)%pulse'                 : None,                     \
                    'Mono(2)%support'               : None,                     \
                    'Mono(2)%foc_length'            : None,                     \
                    'Mono(2)%aperture'              : None,                     \
                    'Mono(3)%loc(1)'                : None,                     \
                    'Mono(3)%loc(2)'                : None,                     \
                    'Mono(3)%loc(3)'                : None,                     \
                    'Mono(3)%mag'                   : None,                     \
                    'Mono(3)%length'                : None,                     \
                    'Mono(3)%dir'                   : None,                     \
                    'Mono(3)%npulse'                : None,                     \
                    'Mono(3)%pulse'                 : None,                     \
                    'Mono(3)%support'               : None,                     \
                    'Mono(3)%foc_length'            : None,                     \
                    'Mono(3)%aperture'              : None,                     \
                    'Mono(4)%loc(1)'                : None,                     \
                    'Mono(4)%loc(2)'                : None,                     \
                    'Mono(4)%loc(3)'                : None,                     \
                    'Mono(4)%mag'                   : None,                     \
                    'Mono(4)%length'                : None,                     \
                    'Mono(4)%dir'                   : None,                     \
                    'Mono(4)%npulse'                : None,                     \
                    'Mono(4)%pulse'                 : None,                     \
                    'Mono(4)%support'               : None,                     \
                    'Mono(4)%foc_length'            : None,                     \
                    'Mono(4)%aperture'              : None,                     \
                    'integral_wrt'                  : None,                     \
                    'num_integrals'                 : None,                     \
                    'integral(1)%xmin'              : None,                     \
                    'integral(1)%xmax'              : None,                     \
                    'integral(1)%ymin'              : None,                     \
                    'integral(1)%ymax'              : None,                     \
                    'integral(1)%zmin'              : None,                     \
                    'integral(1)%zmax'              : None,                     \
                    'integral(2)%xmin'              : None,                     \
                    'integral(2)%xmax'              : None,                     \
                    'integral(2)%ymin'              : None,                     \
                    'integral(2)%ymax'              : None,                     \
                    'integral(2)%zmin'              : None,                     \
                    'integral(2)%zmax'              : None,                     \
                    'integral(3)%xmin'              : None,                     \
                    'integral(3)%xmax'              : None,                     \
                    'integral(3)%ymin'              : None,                     \
                    'integral(3)%ymax'              : None,                     \
                    'integral(3)%zmin'              : None,                     \
                    'integral(3)%zmax'              : None,                     \
                    'integral(4)%xmin'              : None,                     \
                    'integral(4)%xmax'              : None,                     \
                    'integral(4)%ymin'              : None,                     \
                    'integral(4)%ymax'              : None,                     \
                    'integral(4)%zmin'              : None,                     \
                    'integral(4)%zmax'              : None,                     \
                    'integral(5)%xmin'              : None,                     \
                    'integral(5)%xmax'              : None,                     \
                    'integral(5)%ymin'              : None,                     \
                    'integral(5)%ymax'              : None,                     \
                    'integral(5)%zmin'              : None,                     \
                    'integral(5)%zmax'              : None                      \
}
# ==============================================================================


# Post-process Dictionary ======================================================
post_process_dict =                                                            \
    {                                                                          \
                    'case_dir'                      : None,                    \
                    'cyl_coord'                     : None,                    \
                    'm'                             : None,                    \
                    'n'                             : None,                    \
                    'p'                             : None,                    \
                    't_step_start'                  : None,                    \
                    't_step_stop'                   : None,                    \
                    't_step_save'                   : None,                    \
                    'model_eqns'                    : None,                    \
                    'num_fluids'                    : None,                    \
                    'adv_alphan'                    : None,                    \
                    'mpp_lim'                       : None,                    \
                    'weno_order'                    : None,                    \
                    'alt_soundspeed'                : None,                    \
                    'mixture_err'                   : None,                    \
                    'parallel_io'                   : None,                    \
                    'bc_x%beg'                      : None,                    \
                    'bc_x%end'                      : None,                    \
                    'bc_y%beg'                      : None,                    \
                    'bc_y%end'                      : None,                    \
                    'bc_z%beg'                      : None,                    \
                    'bc_z%end'                      : None,                    \
                    'hypoelasticity'                : None,                    \
                    'fluid_pp(1)%gamma'             : None,                    \
                    'fluid_pp(1)%pi_inf'            : None,                    \
                    'fluid_pp(2)%gamma'             : None,                    \
                    'fluid_pp(2)%pi_inf'            : None,                    \
                    'fluid_pp(3)%gamma'             : None,                    \
                    'fluid_pp(3)%pi_inf'            : None,                    \
                    'fluid_pp(4)%gamma'             : None,                    \
                    'fluid_pp(4)%pi_inf'            : None,                    \
                    'fluid_pp(5)%gamma'             : None,                    \
                    'fluid_pp(5)%pi_inf'            : None,                    \
                    'fluid_pp(6)%gamma'             : None,                    \
                    'fluid_pp(6)%pi_inf'            : None,                    \
                    'fluid_pp(7)%gamma'             : None,                    \
                    'fluid_pp(7)%pi_inf'            : None,                    \
                    'fluid_pp(8)%gamma'             : None,                    \
                    'fluid_pp(8)%pi_inf'            : None,                    \
                    'fluid_pp(9)%gamma'             : None,                    \
                    'fluid_pp(9)%pi_inf'            : None,                    \
                    'fluid_pp(10)%gamma'            : None,                    \
                    'fluid_pp(10)%pi_inf'           : None,                    \
                    'format'                        : None,                    \
                    'precision'                     : None,                    \
                    'coarsen_silo'                  : None,                    \
                    'fourier_decomp'                : None,                    \
                    'fourier_modes%beg'             : None,                    \
                    'fourier_modes%end'             : None,                    \
                    'alpha_rho_wrt'                 : None,                    \
                    'alpha_rho_wrt(1)'              : None,                    \
                    'alpha_rho_wrt(2)'              : None,                    \
                    'alpha_rho_wrt(3)'              : None,                    \
                    'alpha_rho_wrt(4)'              : None,                    \
                    'alpha_rho_wrt(5)'              : None,                    \
                    'alpha_rho_wrt(6)'              : None,                    \
                    'alpha_rho_wrt(7)'              : None,                    \
                    'alpha_rho_wrt(8)'              : None,                    \
                    'alpha_rho_wrt(9)'              : None,                    \
                    'alpha_rho_wrt(10)'             : None,                    \
                    'rho_wrt'                       : None,                    \
                    'mom_wrt'                       : None,                    \
                    'mom_wrt(1)'                    : None,                    \
                    'mom_wrt(2)'                    : None,                    \
                    'mom_wrt(3)'                    : None,                    \
                    'vel_wrt'                       : None,                    \
                    'vel_wrt(1)'                    : None,                    \
                    'vel_wrt(2)'                    : None,                    \
                    'vel_wrt(3)'                    : None,                    \
                    'flux_lim'                      : None,                    \
                    'flux_wrt'                      : None,                    \
                    'flux_wrt(1)'                   : None,                    \
                    'flux_wrt(2)'                   : None,                    \
                    'flux_wrt(3)'                   : None,                    \
                    'E_wrt'                         : None,                    \
                    'pres_wrt'                      : None,                    \
                    'alpha_wrt'                     : None,                    \
                    'alpha_wrt(1)'                  : None,                    \
                    'alpha_wrt(2)'                  : None,                    \
                    'alpha_wrt(3)'                  : None,                    \
                    'alpha_wrt(4)'                  : None,                    \
                    'alpha_wrt(5)'                  : None,                    \
                    'alpha_wrt(6)'                  : None,                    \
                    'alpha_wrt(7)'                  : None,                    \
                    'alpha_wrt(8)'                  : None,                    \
                    'alpha_wrt(9)'                  : None,                    \
                    'alpha_wrt(10)'                 : None,                    \
                    'kappa_wrt'                     : None,                    \
                    'kappa_wrt(1)'                  : None,                    \
                    'kappa_wrt(2)'                  : None,                    \
                    'kappa_wrt(3)'                  : None,                    \
                    'kappa_wrt(4)'                  : None,                    \
                    'kappa_wrt(5)'                  : None,                    \
                    'kappa_wrt(6)'                  : None,                    \
                    'kappa_wrt(7)'                  : None,                    \
                    'kappa_wrt(8)'                  : None,                    \
                    'kappa_wrt(9)'                  : None,                    \
                    'kappa_wrt(10)'                 : None,                    \
                    'gamma_wrt'                     : None,                    \
                    'heat_ratio_wrt'                : None,                    \
                    'pi_inf_wrt'                    : None,                    \
                    'pres_inf_wrt'                  : None,                    \
                    'cons_vars_wrt'                 : None,                    \
                    'prim_vars_wrt'                 : None,                    \
                    'c_wrt'                         : None,                    \
                    'omega_wrt'                     : None,                    \
                    'omega_wrt(1)'                  : None,                    \
                    'omega_wrt(2)'                  : None,                    \
                    'omega_wrt(3)'                  : None,                    \
                    'schlieren_wrt'                 : None,                    \
                    'schlieren_alpha'               : None,                    \
                    'schlieren_alpha(1)'            : None,                    \
                    'schlieren_alpha(2)'            : None,                    \
                    'schlieren_alpha(3)'            : None,                    \
                    'schlieren_alpha(4)'            : None,                    \
                    'schlieren_alpha(5)'            : None,                    \
                    'schlieren_alpha(6)'            : None,                    \
                    'schlieren_alpha(7)'            : None,                    \
                    'schlieren_alpha(8)'            : None,                    \
                    'schlieren_alpha(9)'            : None,                    \
                    'schlieren_alpha(10)'           : None,                    \
                    'fd_order'                      : None,                     \
                    'fluid_pp(1)%ss'                : None,                     \
                    'fluid_pp(1)%pv'                : None,                     \
                    'fluid_pp(1)%gamma_v'           : None,                     \
                    'fluid_pp(1)%M_v'               : None,                     \
                    'fluid_pp(1)%mu_v'              : None,                     \
                    'fluid_pp(1)%k_v'               : None,                     \
                    'fluid_pp(2)%mul0'              : None,                     \
                    'fluid_pp(2)%ss'                : None,                     \
                    'fluid_pp(2)%pv'                : None,                     \
                    'fluid_pp(2)%gamma_v'           : None,                     \
                    'fluid_pp(2)%M_v'               : None,                     \
                    'fluid_pp(2)%mu_v'              : None,                     \
                    'fluid_pp(2)%k_v'               : None,                     \
                    'fluid_pp(3)%mul0'              : None,                     \
                    'fluid_pp(3)%ss'                : None,                     \
                    'fluid_pp(3)%pv'                : None,                     \
                    'fluid_pp(3)%gamma_v'           : None,                     \
                    'fluid_pp(3)%M_v'               : None,                     \
                    'fluid_pp(4)%mu_v'              : None,                     \
                    'fluid_pp(4)%k_v'               : None,                     \
                    'fluid_pp(4)%mul0'              : None,                     \
                    'fluid_pp(4)%ss'                : None,                     \
                    'fluid_pp(4)%pv'                : None,                     \
                    'fluid_pp(4)%gamma_v'           : None,                     \
                    'fluid_pp(4)%M_v'               : None,                     \
                    'fluid_pp(4)%mu_v'              : None,                     \
                    'fluid_pp(4)%k_v'               : None,                     \
                    'fluid_pp(5)%mul0'              : None,                     \
                    'fluid_pp(5)%ss'                : None,                     \
                    'fluid_pp(5)%pv'                : None,                     \
                    'fluid_pp(5)%gamma_v'           : None,                     \
                    'fluid_pp(5)%M_v'               : None,                     \
                    'fluid_pp(5)%mu_v'              : None,                     \
                    'fluid_pp(5)%k_v'               : None,                     \
                    'fluid_pp(6)%mul0'              : None,                     \
                    'fluid_pp(6)%ss'                : None,                     \
                    'fluid_pp(6)%pv'                : None,                     \
                    'fluid_pp(6)%gamma_v'           : None,                     \
                    'fluid_pp(6)%M_v'               : None,                     \
                    'fluid_pp(6)%mu_v'              : None,                     \
                    'fluid_pp(6)%k_v'               : None,                     \
                    'fluid_pp(7)%mul0'              : None,                     \
                    'fluid_pp(7)%ss'                : None,                     \
                    'fluid_pp(7)%pv'                : None,                     \
                    'fluid_pp(7)%gamma_v'           : None,                     \
                    'fluid_pp(7)%M_v'               : None,                     \
                    'fluid_pp(7)%mu_v'              : None,                     \
                    'fluid_pp(7)%k_v'               : None,                     \
                    'fluid_pp(8)%mul0'              : None,                     \
                    'fluid_pp(8)%ss'                : None,                     \
                    'fluid_pp(8)%pv'                : None,                     \
                    'fluid_pp(8)%gamma_v'           : None,                     \
                    'fluid_pp(8)%M_v'               : None,                     \
                    'fluid_pp(8)%mu_v'              : None,                     \
                    'fluid_pp(8)%k_v'               : None,                     \
                    'fluid_pp(9)%mul0'              : None,                     \
                    'fluid_pp(9)%ss'                : None,                     \
                    'fluid_pp(9)%pv'                : None,                     \
                    'fluid_pp(9)%gamma_v'           : None,                     \
                    'fluid_pp(9)%M_v'               : None,                     \
                    'fluid_pp(9)%mu_v'              : None,                     \
                    'fluid_pp(9)%k_v'               : None,                     \
                    'fluid_pp(10)%mul0'             : None,                     \
                    'fluid_pp(10)%ss'               : None,                     \
                    'fluid_pp(10)%pv'               : None,                     \
                    'fluid_pp(10)%gamma_v'          : None,                     \
                    'fluid_pp(10)%M_v'              : None,                     \
                    'fluid_pp(10)%mu_v'             : None,                     \
                    'fluid_pp(10)%k_v'              : None,                     \
                    'fluid_pp(1)%G'                 : None,                     \
                    'fluid_pp(2)%G'                 : None,                     \
                    'fluid_pp(3)%G'                 : None,                     \
                    'fluid_pp(4)%G'                 : None,                     \
                    'fluid_pp(5)%G'                 : None,                     \
                    'fluid_pp(6)%G'                 : None,                     \
                    'fluid_pp(7)%G'                 : None,                     \
                    'fluid_pp(8)%G'                 : None,                     \
                    'fluid_pp(9)%G'                 : None,                     \
                    'fluid_pp(10)%G'                : None,                     \
                    'polydisperse'                  : None,                     \
                    'poly_sigma'                    : None,                     \
                    'polytropic'                    : None,                     \
                    'thermal'                       : None,                     \
                    'pref'                          : None,                     \
                    'Ca'                            : None,                     \
                    'Web'                           : None,                     \
                    'Re_inv'                        : None,                     \
                    'rhoref'                        : None,                     \
                    'bubbles'                       : None,                     \
                    'R0ref'                         : None,                     \
                    'nb'                            : None                      \
    }
# ==============================================================================

# PBS Dictionary ===============================================================
pbs_dict =                                                                     \
    {                                                                          \
                    'queue'                         : None,                    \
                    'nodes'                         : None,                    \
                    'ppn'                           : None,                    \
                    'walltime'                      : None,                    \
                    'mail_list'                     : None                     \
    }
# ==============================================================================



# CONTAINS =====================================================================

def f_execute_mfc_component(comp_name, case_dict, mfc_dir, engine): # ----------
    # Description: The following function receives the name of the MFC component
    #              the user wishes to execute, the case dictionary, the location
    #              of the MFC folder and lastly, the configuration of the engine
    #              with which the component will be executed. Then, given this
    #              information, the function compiles the code for the selected
    #              component and then writes the component's input file. A batch
    #              file may also be generated, given the engine is configured in
    #              parallel. If this is the case, the function then runs the
    #              component's executable by submitting the batch file to PBS,
    #              otherwise, it runs the executable serially, directly from the
    #              command-line.
    
    
    # Enabling access to the MFC component and PBS dictionaries
    global pre_process_dict, simulation_dict, post_process_dict, pbs_dict
    
    
    # Checking the validity of the configuration of the engine
    if (engine != 'parallel') and (engine != 'serial'):
        print('\n' + comp_name + '>> Unsupported engine configuration. Exiting ...' + '\n')
        exit(0)
    
    
    # Checking whether the MFC component selected by the user exists
    if (comp_name != 'pre_process' ) and \
       (comp_name != 'simulation'  ) and \
       (comp_name != 'post_process'):
        print( '\n' + 'Unsupported choice of MFC component to execute. ' \
                   + 'Exiting ...' + '\n')
        exit(0)
    
    
    # Checking the consistency of the case dictionary with respect to the MFC
    # component and PBS dictionaries
    for parameter in case_dict:
        if  (  parameter not in  simulation_dict ) and \
            (  parameter not in  post_process_dict ) and \
            (  parameter not in  pre_process_dict ) and \
            (  parameter not in  pbs_dict ):
               print( '\n' + comp_name + '>> Unsupported parameter choice ' \
                          + parameter + '. Exiting ...' + '\n')
               exit(0)
    
    
    # Updating the values in the PBS dictionary using the values provided by the
    # user in the case dictionary
    for parameter in case_dict:
        if (parameter in pbs_dict):
            pbs_dict[parameter] = case_dict[parameter]
    
    
    # Checking whether the engine configuration is compatible with the values of
    # the parameters located in the PBS dictionary
#    if engine == 'serial':
#        for parameter in pbs_dict:
#            if pbs_dict[parameter] is not None:
#                print '\n' + comp_name + '>> Serial engine configuration '  \
#                                       + 'incompatible with value(s) of '   \
#                                       + 'parameter(s) in PBS dictionary. ' \
#                                       + 'Exiting ...' + '\n'
#                exit(0)
#    else:
#        for parameter in pbs_dict:
#            if pbs_dict[parameter] is None:
#                print '\n' + comp_name + '>> Parallel engine configuration ' \
#                                       + 'incompatible with value(s) of '    \
#                                       + 'parameter(s) in PBS dictionary. '  \
#                                       + 'Exiting ...' + '\n'
#                exit(0)
    
    
    # Outputting the component's start-up message
    print( '\n' + comp_name + '>> Preparing ' + engine + ' job ...' + '\n')
    
    
    # Setting the directory location for the MFC component
    comp_dir = mfc_dir + '/' + comp_name + '_code'

    makefile = 'makefile'

    # Compiling the MFC component's code if necessary
    cmd_status = Popen('make -C ' + comp_dir + ' all', shell=True, stdout=PIPE)
    output, errors = cmd_status.communicate()
    
    
    # Generating input file to be read in by the MFC component's executable
    f_create_input_file(comp_name, case_dict)
    
    
    # If the engine is configured serially, the job, i.e. the executable of the
    # component, is run in the command-line, else, for a parallel configuration,
    # a bash script is generated and the job is submitted to a queue via PBS.
    if engine == 'serial':
        print( '\n' + comp_name + '>> Serial job in progress ...' + '\n')
        #cmd_status = Popen('./'+comp_dir+'/'+comp_name, shell=True, stdout=PIPE)
        cmd_status = Popen('mpirun -n '+str(pbs_dict[ 'ppn' ])+ ' '+comp_dir+'/'+comp_name, shell=True )
        output, errors = cmd_status.communicate()
        #print '\n' + output
        print( comp_name + '>> Serial job completed!' + '\n')
        #cmd_status = Popen('rm -f '+ comp_name +'.inp', shell=True, stdout=PIPE)
        #output, errors = cmd_status.communicate()
    else:
        f_create_batch_file(comp_name, case_dict, mfc_dir)
        # Submit job to queue (qsub)
        # cmd_status = Popen('qsub ' + comp_name + '.sh', shell=True, stdout=PIPE)
        # submit job to queue (sbatch)
        cmd_status = Popen('sbatch ' + comp_name + '.sh', shell=True, stdout=PIPE)
        output, errors = cmd_status.communicate()
        print( '\n' + output)
        print( comp_name + '>> Parallel job submitted to queue!' + '\n')
# END: def f_execute_mfc_component ---------------------------------------------


def f_create_input_file(comp_name, case_dict): # -------------------------------
    # Description: The following function generates an input file given the name
    #              of the MFC component for which the file is to be created and
    #              the case dictionary from which the parameters will be used to
    #              populate the file.
    
    
    # Enabling access to the MFC component dictionaries
    global pre_process_dict, simulation_dict, post_process_dict
    
    
    # Updating the values in the relevant MFC component dictionary using the
    # values provided by the user in the case dictionary
    if comp_name == 'pre_process':
        for parameter in case_dict:
            if parameter in pre_process_dict:
                pre_process_dict[parameter] = case_dict[parameter]
        comp_dict = pre_process_dict
    elif comp_name == 'simulation':
        for parameter in case_dict:
            if parameter in simulation_dict:
                simulation_dict[parameter] = case_dict[parameter]
        comp_dict = simulation_dict
    else:
        for parameter in case_dict:
            if parameter in post_process_dict:
                post_process_dict[parameter] = case_dict[parameter]
        comp_dict = post_process_dict
    
    
    # Setting the location of the input file
    file_loc = comp_name + '.inp'
    
    
    # Opening and obtaining a handle for it
    file_id = open(file_loc, 'w')
    
    
    # Populating the file's header information
    file_id.write('&user_inputs\n')
    
    
    # Populating the body of the input file
    for parameter in comp_dict:
        if comp_dict[parameter] is not None:
            file_id.write(parameter + ' = ' + str(comp_dict[parameter]) + '\n')
    
    # OTS: end statement for namelist [gfortran compatibility]
    file_id.write('&end\n')
    
    # Populating the file's footer information
    file_id.write('/')
    
    
    # Closing the input file
    file_id.close()
# END: def f_create_input_file -------------------------------------------------


def f_create_batch_file(comp_name, case_dict, mfc_dir): # ----------------------
    # Description: The following function generates a batch file given the name
    #              of the MFC component for which the file is to be created, the
    #              case dictionary from which the parameters will be used to
    #              populate the file, and the location of the MFC folder.
    
    
    # Enabling access to the PBS dictionary
    global pbs_dict
    
    
    # Setting the location of the batch file
    file_loc = comp_name + '.sh'
    
    
    # Opening and obtaining a handle for it
    file_id = open(file_loc, 'w')
    
    
    # Populating Batch File  ===================================================
    file_id.write(                                                             \
                                                                               \
        # Script interpreter
        '#!/bin/sh'                                                     + '\n' \
                                                                               \
        # Account to be charged for the job:
        # (PBS)
        # '#PBS -A xxx'                                          + '\n' \
        # (Slurm)
<<<<<<< HEAD
         '#SBATCH -A cit129'                                       + '\n' \
                                                                               \
=======
        # '#SBATCH -A xxx'                                       + '\n' \
        '#SBATCH -A "cit129" '                                             + '\n' \
        
>>>>>>> 2bc6552b
        # Name of the queue to which the job should be submitted:
        # (PBS)
        # '#PBS -q ' + str(pbs_dict['queue'])                             + '\n' \
        # (Slurm)
        '#SBATCH -p ' + str(pbs_dict['queue'])                          + '\n' \
                                                                               \
        # Name of the job to be submitted to the scheduler:
        # (PBS)
        # '#PBS -N ' + comp_name                                          + '\n' \
        # (Slurm)
        '#SBATCH -J ' + comp_name                                       + '\n' \
                                                                               \
        # Node(s) and processor(s) per node (ppn) for job:
        # (PBS)
        # '#PBS -l nodes=0' + str(pbs_dict['nodes'])                             \
        #        + ':ppn=' + str(pbs_dict[ 'ppn' ])                       + '\n' \
        # (Slurm)
        '#SBATCH --nodes=' + str(pbs_dict['nodes'])                     + '\n' \
        '#SBATCH --ntasks-per-node=' + str(pbs_dict['ppn'])             + '\n' \
                                                                               \
        # Maximum amount of time to commit to the execution of the job:
        # (PBS)
        # '#PBS -l walltime=' + str(pbs_dict['walltime'])                 + '\n' \
        # (Slurm)
        '#SBATCH -t ' + str(pbs_dict['walltime'])                       + '\n' \
                                                                               \
        # Declare the job rerunable (y) or non-rerunable (n)
        # (PBS)
        # '#PBS -r n'                                                     + '\n' \
        #                                                                        \
        # Output standard output and error in a single file
        # (PBS)
        # '#PBS -j oe'                                                    + '\n' \
        # (Slurm)
        '#SBATCH -o ' + comp_name + '.o%j'                              + '\n' \
        '#SBATCH -e ' + comp_name + '.o%j'                              + '\n' \
                                                                               \
        # Notify by email when job begins (b), aborts (a), and/or ends (e):
        # (PBS)
        # '#PBS -m bae'                                                   + '\n' \
        # '#PBS -M ' + str(pbs_dict['mail_list'])                         + '\n' \
        # (Slurm)
#        '#SBATCH --mail-type=all'                                       + '\n' \
#        '#SBATCH --mail-user=' + str(pbs_dict['mail_list'])             + '\n' \
#                                                                               \
        #'sleep 30s'                                                     + '\n' \
        # Total number of processor(s) allocated for job execution
        # (PBS)
        # 'num_procs=$(cat $PBS_NODEFILE | wc -l)'                        + '\n' \
                                                                               \
        # Moving to the case directory
        # (PBS)
        # 'cd $PBS_O_WORKDIR'                                             + '\n' \
                                                                               \
        # Setting up environment variables for MPI I/O on Cray systems
        # 'export MPICH_PTL_UNEX_EVENTS=400000'                           + '\n' \
        #                                                                        \
        # 'export MPICH_PTL_OTHER_EVENTS=100000'                          + '\n' \
        #                                                                        \
        # 'export MPICH_UNEX_BUFFER_SIZE=536870912'                       + '\n' \
        #                                                                        \
        # 'export MPICH_MPIIO_HINTS=*:romio_ds_write=disable'             + '\n' \
        #                                                                        \
        # Setting up the output file's header information:
        # (PBS)
        # 'echo MFC - Cases - ' + basename(getcwd())                        \
        #                            + ': $PBS_JOBNAME.o${PBS_JOBID:0:7}' + '\n' \
        # 'echo Description: $PBS_JOBID executed on $num_procs '                 \
        # (Slurm)
        'echo MFC - Cases - ' + basename(getcwd())                        \
                              + ': $SLURM_JOB_NAME.o$SLURM_JOB_ID'      + '\n' \
        'echo Description: $SLURM_JOB_ID executed on $SLURM_NTASKS '           \

                         + 'processor\'(s)\'. The' + '\n' + 'echo '            \
                         + '\'            \' command-line output '             \
                         + 'information may be found below.'            + '\n' \
        'echo Start-date: `date +%D`'                                   + '\n' \
        'echo Start-time: `date +%T`'                                   + '\n' \
        'echo' + '\n' + 'echo'                                          + '\n' \
        'echo \'================================ Terminal Output '             \
             + '===============================\'' + '\n' + 'echo'      + '\n' \
                                                                               \
        # Starting the timer for the job execution
         't_start=$(date +%s)'                                          + '\n' \
                                                                               \
        # Executing job:
        'mpirun '                                                               \
                                       + mfc_dir + '/' + comp_name             \
                                       + '_code' + '/' + comp_name      + '\n' \
        # Stopping the timer for the job
        't_stop=$(date +%s)' + '\n' + 'echo'                            + '\n' \
                                                                               \
        # Setting up the PBS output file's footer information
        'echo \'================================================='             \
             + '===============================\''                      + '\n' \
        'echo' + '\n' + 'echo'                                          + '\n' \
        'echo End-date: `date +%D`'                                     + '\n' \
        'echo End-time: `date +%T`' + '\n' + 'echo'                     + '\n' \
        'echo Total-time: $(expr $t_stop - $t_start)s'                  + '\n' \
                                                                               \
        # Removing the input file
        'rm -f ' + comp_name + '.inp'                                   + '\n' \
                                                                               \
        # Removing the batch file
        'rm -f ' + comp_name + '.sh'                                           )
    # END: Populating Batch File ===============================================
    
    
    # Closing the batch file
    file_id.close()
    
    
    # Giving the batch file the permission to be executed
    cmd_status = Popen('chmod +x ' + comp_name + '.sh', shell=True, stdout=PIPE)
    output, errors = cmd_status.communicate()
# END: def f_create_batch_file -------------------------------------------------


# END: CONTAINS ================================================================<|MERGE_RESOLUTION|>--- conflicted
+++ resolved
@@ -1748,14 +1748,9 @@
         # (PBS)
         # '#PBS -A xxx'                                          + '\n' \
         # (Slurm)
-<<<<<<< HEAD
-         '#SBATCH -A cit129'                                       + '\n' \
-                                                                               \
-=======
         # '#SBATCH -A xxx'                                       + '\n' \
         '#SBATCH -A "cit129" '                                             + '\n' \
-        
->>>>>>> 2bc6552b
+                                                                                \
         # Name of the queue to which the job should be submitted:
         # (PBS)
         # '#PBS -q ' + str(pbs_dict['queue'])                             + '\n' \
