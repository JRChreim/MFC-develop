--- conflicted
+++ resolved
@@ -2019,7 +2019,6 @@
             is3%end = is3%end - weno_polyn
         end if
 
-<<<<<<< HEAD
         !call s_weno_alt(v_vf(iv%beg:iv%end), &
         !            vL_qp%vf(iv%beg:iv%end), &
         !            vR_qp%vf(iv%beg:iv%end), &
@@ -2027,20 +2026,11 @@
         !            is1, is2, is3)
 
         call s_weno(v_vf(iv%beg:iv%end), &
-=======
-
-        call s_weno_alt(v_vf(iv%beg:iv%end), &
->>>>>>> 36b7d913
                     vL_qp%vf(iv%beg:iv%end), &
                     vR_qp%vf(iv%beg:iv%end), &
                     weno_dir,  &
                     is1, is2, is3)
 
-        ! call s_weno(v_vf(iv%beg:iv%end), &
-        !             vL_qp%vf(iv%beg:iv%end), &
-        !             vR_qp%vf(iv%beg:iv%end), &
-        !             weno_dir,  &
-        !             is1, is2, is3)
         ! ==================================================================
 
     end subroutine s_reconstruct_cell_boundary_values ! --------------------
