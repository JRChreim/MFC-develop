--- conflicted
+++ resolved
@@ -440,19 +440,9 @@
                 CALL MPI_BCAST( mono(j)%foc_length   ,              1      , &
                     MPI_DOUBLE_PRECISION,        0      , &
                     MPI_COMM_WORLD, ierr                  )
-<<<<<<< HEAD
                 CALL MPI_BCAST( mono(j)%aperture   ,              1      , &
                     MPI_DOUBLE_PRECISION,        0      , &
                     MPI_COMM_WORLD, ierr                  )
-
-=======
-                CALL MPI_BCAST( mono(j)%foc_length   ,           1      , &
-                    MPI_DOUBLE_PRECISION,        0      , &
-                    MPI_COMM_WORLD, ierr                  )
-                CALL MPI_BCAST( mono(j)%aperture   ,              1      , &
-                    MPI_DOUBLE_PRECISION,        0      , &
-                    MPI_COMM_WORLD, ierr                  )
->>>>>>> daf5832b
             END DO
 
 
