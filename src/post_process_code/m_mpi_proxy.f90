--- conflicted
+++ resolved
@@ -293,19 +293,12 @@
                 CALL MPI_BCAST( fluid_pp(i)%pi_inf  , 1, &
                                 MPI_DOUBLE_PRECISION, 0, &
                                 MPI_COMM_WORLD, ierr     )
-<<<<<<< HEAD
                 CALL MPI_BCAST( fluid_pp(i)%qv      , 1, &
                                 MPI_DOUBLE_PRECISION, 0, &
                                 MPI_COMM_WORLD, ierr     )
                 CALL MPI_BCAST( fluid_pp(i)%G       , 1, &
                                 MPI_DOUBLE_PRECISION, 0, &
                                 MPI_COMM_WORLD, ierr     )
-
-=======
-                CALL MPI_BCAST( fluid_pp(i)%G       , 1, &
-                                MPI_DOUBLE_PRECISION, 0, &
-                                MPI_COMM_WORLD, ierr     )
->>>>>>> daf5832b
             END DO
             
             
